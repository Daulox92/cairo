--- conflicted
+++ resolved
@@ -469,7 +469,6 @@
     }
 }
 
-<<<<<<< HEAD
 /// Id for an item that can be brought into scope with a `use` statement.
 /// Basically [`ModuleItemId`] without [`UseId`] and with [`VariantId`] and [`CrateId`].
 #[derive(Copy, Clone, Debug, Hash, PartialEq, Eq)]
@@ -487,27 +486,7 @@
     Impl(ImplDefId),
     ExternType(ExternTypeId),
     ExternFunction(ExternFunctionId),
-=======
-define_language_element_id_as_enum! {
-    #[toplevel]
-    /// Id for an item that can be brought into scope with a `use` statement.
-    /// Basically [`ModuleItemId`] without [`UseId`] and with [`VariantId`].
-    pub enum ImportableId {
-        Constant(ConstantId),
-        Submodule(SubmoduleId),
-        FreeFunction(FreeFunctionId),
-        Struct(StructId),
-        Enum(EnumId),
-        Variant(VariantId),
-        TypeAlias(ModuleTypeAliasId),
-        ImplAlias(ImplAliasId),
-        Trait(TraitId),
-        Impl(ImplDefId),
-        ExternType(ExternTypeId),
-        ExternFunction(ExternFunctionId),
-        MacroDeclaration(MacroDeclarationId),
-    }
->>>>>>> cf9d48c2
+    MacroDeclaration(MacroDeclarationId),
 }
 
 define_top_level_language_element_id!(
