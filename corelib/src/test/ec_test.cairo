--- conflicted
+++ resolved
@@ -21,13 +21,8 @@
     let p = ec_point_from_x(1).unwrap();
     let p_nz = ec_point_non_zero(p);
     let (x, y) = ec_point_unwrap(p_nz);
-<<<<<<< HEAD
-    assert_eq(x, 1, 'x != 1');
+    assert_eq(@x, @1, 'x != 1');
     assert(y == beta_p2_root || y == -beta_p2_root, 'y is wrong');
-=======
-    assert_eq(@x, @1, 'x != 1');
-    assert(y == beta_p2_root | y == -beta_p2_root, 'y is wrong');
->>>>>>> 84412c26
 
     let mut state = ec_state_init();
     ec_state_add(ref state, p_nz);
