use std::iter::Peekable;
use std::marker::PhantomData;
use std::ops::{Deref, DerefMut};
use std::sync::Arc;

use cairo_lang_defs::ids::{
    GenericKind, GenericParamId, GenericTypeId, ImplDefId, LanguageElementId, LookupItemId,
    ModuleFileId, ModuleId, ModuleItemId, TopLevelLanguageElementId, TraitId, TraitItemId,
    VariantId,
};
use cairo_lang_diagnostics::{Maybe, skip_diagnostic};
use cairo_lang_filesystem::db::{CORELIB_CRATE_NAME, CrateSettings};
use cairo_lang_filesystem::ids::{CrateId, CrateLongId};
use cairo_lang_proc_macros::DebugWithDb;
use cairo_lang_syntax as syntax;
use cairo_lang_syntax::node::ast::TerminalIdentifier;
use cairo_lang_syntax::node::helpers::PathSegmentEx;
use cairo_lang_syntax::node::ids::SyntaxStablePtrId;
use cairo_lang_syntax::node::{Terminal, TypedSyntaxNode, ast};
use cairo_lang_utils::ordered_hash_map::OrderedHashMap;
use cairo_lang_utils::ordered_hash_set::OrderedHashSet;
use cairo_lang_utils::unordered_hash_map::UnorderedHashMap;
use cairo_lang_utils::{Intern, LookupIntern, extract_matches, require, try_extract_matches};
pub use item::{ResolvedConcreteItem, ResolvedGenericItem};
use itertools::Itertools;
use smol_str::SmolStr;
use syntax::node::TypedStablePtr;
use syntax::node::db::SyntaxGroup;
use syntax::node::helpers::QueryAttrs;

use crate::corelib::{core_submodule, get_submodule};
use crate::db::SemanticGroup;
use crate::diagnostic::SemanticDiagnosticKind::{self, *};
use crate::diagnostic::{NotFoundItemType, SemanticDiagnostics, SemanticDiagnosticsBuilder};
use crate::expr::compute::{
    ComputationContext, ContextFunction, Environment, compute_expr_semantic,
    get_statement_item_by_name,
};
use crate::expr::inference::canonic::ResultNoErrEx;
use crate::expr::inference::conform::InferenceConform;
use crate::expr::inference::infers::InferenceEmbeddings;
use crate::expr::inference::{Inference, InferenceData, InferenceId};
use crate::items::constant::{ConstValue, ImplConstantId, resolve_const_expr_and_evaluate};
use crate::items::enm::SemanticEnumEx;
use crate::items::feature_kind::{
    FeatureConfig, FeatureKind, HasFeatureKind, extract_feature_config,
};
use crate::items::functions::{GenericFunctionId, ImplGenericFunctionId};
use crate::items::generics::generic_params_to_args;
use crate::items::imp::{
    ConcreteImplId, ConcreteImplLongId, DerefInfo, ImplImplId, ImplLongId, ImplLookupContext,
};
use crate::items::module::ModuleItemInfo;
use crate::items::trt::{
    ConcreteTraitConstantLongId, ConcreteTraitGenericFunctionLongId, ConcreteTraitId,
    ConcreteTraitImplLongId, ConcreteTraitLongId, ConcreteTraitTypeId,
};
use crate::items::{TraitOrImplContext, visibility};
use crate::keyword::{CRATE_KW, SELF_TYPE_KW, SUPER_KW};
use crate::substitution::{GenericSubstitution, SemanticRewriter};
use crate::types::{ConcreteEnumLongId, ImplTypeId, are_coupons_enabled, resolve_type};
use crate::{
    ConcreteFunction, ConcreteTypeId, ConcreteVariant, FunctionId, FunctionLongId,
    GenericArgumentId, GenericParam, Member, Mutability, TypeId, TypeLongId,
};

#[cfg(test)]
mod test;

mod item;

// Remove when this becomes an actual crate.
const STARKNET_CRATE_NAME: &str = "starknet";

// Macro related keywords. Notice that the `$` is not included here as it is only a prefix and not a
// part of the segment.
/// The modifier for a macro definition site.
pub const MACRO_DEF_SITE: &str = "defsite";

/// Lookback maps for item resolving. Can be used to quickly check what is the semantic resolution
/// of any path segment.
#[derive(Clone, Default, Debug, PartialEq, Eq, DebugWithDb)]
#[debug_db(dyn SemanticGroup + 'static)]
pub struct ResolvedItems {
    pub concrete: UnorderedHashMap<ast::TerminalIdentifierPtr, ResolvedConcreteItem>,
    pub generic: UnorderedHashMap<ast::TerminalIdentifierPtr, ResolvedGenericItem>,
}
impl ResolvedItems {
    // Relates a path segment to a ResolvedConcreteItem, and adds to a resolved_items map. This will
    // be used in "Go to definition".
    pub fn mark_concrete(
        &mut self,
        db: &dyn SemanticGroup,
        segment: &syntax::node::ast::PathSegment,
        resolved_item: ResolvedConcreteItem,
    ) -> ResolvedConcreteItem {
        let syntax_db = db.upcast();
        let identifier = segment.identifier_ast(syntax_db);
        if let Some(generic_item) = resolved_item.generic(db) {
            // Mark the generic item as well, for language server resolved_items.
            self.generic.insert(identifier.stable_ptr(syntax_db), generic_item);
        }
        self.concrete.insert(identifier.stable_ptr(syntax_db), resolved_item.clone());
        resolved_item
    }
    // Relates a path segment to a ResolvedGenericItem, and adds to a resolved_items map. This will
    // be used in "Go to definition".
    pub fn mark_generic(
        &mut self,
        db: &dyn SemanticGroup,
        segment: &syntax::node::ast::PathSegment,
        resolved_item: ResolvedGenericItem,
    ) -> ResolvedGenericItem {
        let syntax_db = db.upcast();
        let identifier = segment.identifier_ast(syntax_db);
        self.generic.insert(identifier.stable_ptr(syntax_db), resolved_item.clone());
        resolved_item
    }
}

/// The enriched members of a type, including direct members of structs, as well as members of
/// targets of `Deref` and `DerefMut` of the type.
#[derive(Debug, PartialEq, Eq, DebugWithDb, Clone)]
#[debug_db(dyn SemanticGroup + 'static)]
pub struct EnrichedMembers {
    /// A map from member names to their semantic representation and the number of deref operations
    /// needed to access them.
    pub members: OrderedHashMap<SmolStr, (Member, usize)>,
    /// The sequence of deref needed to access the members.
    pub deref_chain: Arc<[DerefInfo]>,
    // The number of derefs that were explored.
    pub explored_derefs: usize,
}
impl EnrichedMembers {
    /// Returns `EnrichedTypeMemberAccess` for a single member if exists.
    pub fn get_member(&self, name: &str) -> Option<EnrichedTypeMemberAccess> {
        let (member, n_derefs) = self.members.get(name)?;
        Some(EnrichedTypeMemberAccess {
            member: member.clone(),
            deref_functions: self
                .deref_chain
                .iter()
                .map(|deref_info| (deref_info.function_id, deref_info.self_mutability))
                .take(*n_derefs)
                .collect(),
        })
    }
}

/// The enriched member of a type, including the member itself and the deref functions needed to
/// access it.
pub struct EnrichedTypeMemberAccess {
    /// The member itself.
    pub member: Member,
    /// The sequence of deref functions needed to access the member.
    pub deref_functions: Vec<(FunctionId, Mutability)>,
}

#[derive(Debug, PartialEq, Eq, DebugWithDb)]
#[debug_db(dyn SemanticGroup + 'static)]
pub struct ResolverData {
    /// Current module in which to resolve the path.
    pub module_file_id: ModuleFileId,
    /// Named generic parameters accessible to the resolver.
    generic_param_by_name: OrderedHashMap<SmolStr, GenericParamId>,
    /// All generic parameters accessible to the resolver.
    pub generic_params: Vec<GenericParamId>,
    /// The enriched members per type and its mutability in the resolver context.
    pub type_enriched_members: OrderedHashMap<(TypeId, bool), EnrichedMembers>,
    /// Lookback map for resolved identifiers in path. Used in "Go to definition".
    pub resolved_items: ResolvedItems,
    /// Inference data for the resolver.
    pub inference_data: InferenceData,
    /// The trait/impl context the resolver is currently in. Used to resolve "Self::" paths.
    pub trait_or_impl_ctx: TraitOrImplContext,
    /// The configuration of allowed features.
    pub feature_config: FeatureConfig,
    /// The set of used items in the current context.
    pub used_items: OrderedHashSet<LookupItemId>,
}
impl ResolverData {
    pub fn new(module_file_id: ModuleFileId, inference_id: InferenceId) -> Self {
        Self {
            module_file_id,
            generic_param_by_name: Default::default(),
            generic_params: Default::default(),
            type_enriched_members: Default::default(),
            resolved_items: Default::default(),
            inference_data: InferenceData::new(inference_id),
            trait_or_impl_ctx: TraitOrImplContext::None,
            feature_config: Default::default(),
            used_items: Default::default(),
        }
    }
    pub fn clone_with_inference_id(
        &self,
        db: &dyn SemanticGroup,
        inference_id: InferenceId,
    ) -> Self {
        Self {
            module_file_id: self.module_file_id,
            generic_param_by_name: self.generic_param_by_name.clone(),
            generic_params: self.generic_params.clone(),
            type_enriched_members: self.type_enriched_members.clone(),
            resolved_items: self.resolved_items.clone(),
            inference_data: self.inference_data.clone_with_inference_id(db, inference_id),
            trait_or_impl_ctx: self.trait_or_impl_ctx,
            feature_config: self.feature_config.clone(),
            used_items: self.used_items.clone(),
        }
    }
}

/// Resolves paths semantically.
pub struct Resolver<'db> {
    db: &'db dyn SemanticGroup,
    pub data: ResolverData,
    /// The resolver data for resolving items from the definition site of a macro.
    pub macro_defsite_data: Option<Arc<ResolverData>>,
    pub owning_crate_id: CrateId,
    pub settings: CrateSettings,
}
impl Deref for Resolver<'_> {
    type Target = ResolverData;

    fn deref(&self) -> &Self::Target {
        &self.data
    }
}
impl DerefMut for Resolver<'_> {
    fn deref_mut(&mut self) -> &mut Self::Target {
        &mut self.data
    }
}
impl Resolver<'_> {
    /// Extracts the allowed node from the syntax, and sets it as the allowed features of the
    /// resolver.
    pub fn set_feature_config(
        &mut self,
        element_id: &impl LanguageElementId,
        syntax: &impl QueryAttrs,
        diagnostics: &mut SemanticDiagnostics,
    ) {
        self.feature_config =
            extract_feature_config(self.db.upcast(), element_id, syntax, diagnostics);
    }
}

pub enum ResolutionContext<'a> {
    /// Default resolution.
    Default,
    /// The resolution is of a module item.
    ModuleItem(ModuleItemId),
    /// The resolution is in a statement environment.
    Statement(&'a mut Environment),
}

/// The result of resolveing an item using `use *` imports.
enum UseStarResult {
    /// A unique path was found, considering only the `use *` imports.
    UniquePathFound(ModuleItemInfo),
    /// The path is ambiguous, considering only the `use *` imports.
    AmbiguousPath(Vec<ModuleItemId>),
    /// The path was not found, considering only the `use *` imports.
    PathNotFound,
    /// Item is not visible in the current module, considering only the `use *` imports.
    ItemNotVisible(ModuleItemId, Vec<ModuleId>),
}

/// A trait for things that can be interpreted as a path of segments.
pub trait AsSegments {
    fn to_segments(self, db: &dyn SyntaxGroup) -> Vec<ast::PathSegment>;
    /// Is the path prefixed with a `$`, indicating a resolver site modifier.
    fn is_placeholder(&self, db: &dyn SyntaxGroup) -> bool;
}
impl AsSegments for &ast::ExprPath {
    fn to_segments(self, db: &dyn SyntaxGroup) -> Vec<ast::PathSegment> {
        self.segments(db).elements(db)
    }
    fn is_placeholder(&self, db: &dyn SyntaxGroup) -> bool {
        match self.dollar(db) {
            ast::OptionTerminalDollar::Empty(_) => false,
            ast::OptionTerminalDollar::TerminalDollar(_) => true,
        }
    }
}
impl AsSegments for Vec<ast::PathSegment> {
    fn to_segments(self, _: &dyn SyntaxGroup) -> Vec<ast::PathSegment> {
        self
    }
    fn is_placeholder(&self, _: &dyn SyntaxGroup) -> bool {
        // A dollar can prefix only the first segment of a path, thus irrelevant to a list of
        // segments.
        false
    }
}

impl<'db> Resolver<'db> {
    pub fn new(
        db: &'db dyn SemanticGroup,
        module_file_id: ModuleFileId,
        inference_id: InferenceId,
    ) -> Self {
        Self::with_data(db, ResolverData::new(module_file_id, inference_id))
    }

    pub fn with_data(db: &'db dyn SemanticGroup, data: ResolverData) -> Self {
        let owning_crate_id = data.module_file_id.0.owning_crate(db.upcast());
        let settings = db.crate_config(owning_crate_id).map(|c| c.settings).unwrap_or_default();
        Self { owning_crate_id, settings, db, data, macro_defsite_data: None }
    }

    pub fn inference(&mut self) -> Inference<'_> {
        self.data.inference_data.inference(self.db)
    }

    /// Adds a generic param to an existing resolver.
    /// This is required since a resolver needs to exist before resolving the generic params,
    /// and thus, they are added to the Resolver only after they are resolved.
    pub fn add_generic_param(&mut self, generic_param_id: GenericParamId) {
        self.generic_params.push(generic_param_id);
        let db = self.db.upcast();
        if let Some(name) = generic_param_id.name(db) {
            self.generic_param_by_name.insert(name, generic_param_id);
        }
    }

    /// Resolves an item, given a path.
    /// Guaranteed to result in at most one diagnostic.
    fn resolve_path_inner<ResolvedItem: Clone>(
        &mut self,
        diagnostics: &mut SemanticDiagnostics,
        path: impl AsSegments,
        item_type: NotFoundItemType,
        mut callbacks: ResolvePathInnerCallbacks<
            ResolvedItem,
            impl FnOnce(
                &mut Resolver<'_>,
                &mut SemanticDiagnostics,
                &mut Peekable<std::slice::Iter<'_, ast::PathSegment>>,
            ) -> Maybe<ResolvedItem>,
            impl FnMut(
                &mut Resolver<'_>,
                &mut SemanticDiagnostics,
                &ResolvedItem,
                &ast::PathSegment,
                NotFoundItemType,
            ) -> Maybe<ResolvedItem>,
            impl FnMut(&mut SemanticDiagnostics, &ast::PathSegment) -> Maybe<()>,
            impl FnMut(
                &mut ResolvedItems,
                &dyn SemanticGroup,
                &syntax::node::ast::PathSegment,
                ResolvedItem,
            ),
        >,
    ) -> Maybe<ResolvedItem> {
        let db = self.db;
        let syntax_db = db.upcast();
        let is_placeholder = path.is_placeholder(syntax_db);

        let elements_vec = path.to_segments(syntax_db);
        let mut segments = elements_vec.iter().peekable();
        let active_resolver = if is_placeholder {
            &mut self.resolve_placeholder(diagnostics, &mut segments)?
        } else {
            self
        };
        // Find where the first segment lies in.
<<<<<<< HEAD
        let mut item: ResolvedItem = (callbacks.resolve_path_first_segment)(
            active_resolver,
            diagnostics,
            &mut segments,
            statement_env,
        )?;
=======
        let mut item: ResolvedItem =
            (callbacks.resolve_path_first_segment)(self, diagnostics, &mut segments)?;
>>>>>>> e08485ef

        // Follow modules.
        while let Some(segment) = segments.next() {
            (callbacks.validate_segment)(diagnostics, segment)?;

            // If this is not the last segment, set the expected type to
            // [NotFoundItemType::Identifier].
            let cur_item_type =
                if segments.peek().is_some() { NotFoundItemType::Identifier } else { item_type };
            // `?` is ok here as the rest of the segments have no meaning if the current one can't
            // be resolved.
            item = (callbacks.resolve_path_next_segment)(
                active_resolver,
                diagnostics,
                &item,
                segment,
                cur_item_type,
            )?;
            (callbacks.mark)(&mut active_resolver.resolved_items, db, segment, item.clone());
        }
        Ok(item)
    }

    /// Resolves a concrete item, given a path.
    /// Guaranteed to result in at most one diagnostic.
    /// Item not inside a statement.
    pub fn resolve_concrete_path(
        &mut self,
        diagnostics: &mut SemanticDiagnostics,
        path: impl AsSegments,
        item_type: NotFoundItemType,
    ) -> Maybe<ResolvedConcreteItem> {
        self.resolve_concrete_path_ex(diagnostics, path, item_type, ResolutionContext::Default)
    }

    /// Resolves a concrete item, given a path.
    /// Guaranteed to result in at most one diagnostic.
    pub fn resolve_concrete_path_ex(
        &mut self,
        diagnostics: &mut SemanticDiagnostics,
        path: impl AsSegments,
        item_type: NotFoundItemType,
        ctx: ResolutionContext<'_>,
    ) -> Maybe<ResolvedConcreteItem> {
        self.resolve_path_inner::<ResolvedConcreteItem>(
            diagnostics,
            path,
            item_type,
            ResolvePathInnerCallbacks {
                resolved_item_type: PhantomData,
                resolve_path_first_segment: |resolver, diagnostics, segments| {
                    resolver.resolve_concrete_path_first_segment(diagnostics, segments, ctx)
                },
                resolve_path_next_segment: |resolver, diagnostics, item, segment, item_type| {
                    resolver.resolve_path_next_segment_concrete(
                        diagnostics,
                        item,
                        segment,
                        item_type,
                    )
                },
                validate_segment: |_, _| Ok(()),
                mark: |resolved_items, db, segment, item| {
                    resolved_items.mark_concrete(db, segment, item);
                },
            },
        )
    }

    /// Specializes the item found in the current segment, and checks its usability.
    fn specialize_generic_inner_item(
        &mut self,
        diagnostics: &mut SemanticDiagnostics,
        module_id: ModuleId,
        identifier: &TerminalIdentifier,
        inner_item_info: ModuleItemInfo,
        segment: &ast::PathSegment,
    ) -> Maybe<ResolvedConcreteItem> {
        let syntax_db = self.db.upcast();
        let generic_args_syntax = segment.generic_args(syntax_db);
        let segment_stable_ptr = segment.stable_ptr(syntax_db).untyped();
        self.validate_module_item_usability(diagnostics, module_id, identifier, &inner_item_info);
        self.data.used_items.insert(LookupItemId::ModuleItem(inner_item_info.item_id));
        let inner_generic_item =
            ResolvedGenericItem::from_module_item(self.db, inner_item_info.item_id)?;
        let mut specialized_item = self.specialize_generic_module_item(
            diagnostics,
            identifier,
            inner_generic_item.clone(),
            generic_args_syntax.clone(),
        )?;
        self.data
            .resolved_items
            .generic
            .insert(identifier.stable_ptr(syntax_db), inner_generic_item);
        self.handle_same_impl_trait(
            diagnostics,
            &mut specialized_item,
            &generic_args_syntax.unwrap_or_default(),
            segment_stable_ptr,
        );
        Ok(specialized_item)
    }

    /// Resolves the first segment of a concrete path.
    fn resolve_concrete_path_first_segment(
        &mut self,
        diagnostics: &mut SemanticDiagnostics,
        segments: &mut Peekable<std::slice::Iter<'_, ast::PathSegment>>,
        ctx: ResolutionContext<'_>,
    ) -> Maybe<ResolvedConcreteItem> {
        if let Some(base_module) = self.try_handle_super_segments(
            diagnostics,
            segments,
            |resolved_items, db, segment, module_id| {
                resolved_items.mark_concrete(db, segment, ResolvedConcreteItem::Module(module_id));
            },
        ) {
            return Ok(ResolvedConcreteItem::Module(base_module?));
        }

        let db = self.db;
        let syntax_db = db.upcast();
        Ok(match segments.peek().unwrap() {
            syntax::node::ast::PathSegment::WithGenericArgs(generic_segment) => {
                let identifier = generic_segment.ident(syntax_db);
                // Identifier with generic args cannot be a local item.
                match self.determine_base(&identifier, ctx) {
                    ResolvedBase::Module(module_id) => ResolvedConcreteItem::Module(module_id),
                    ResolvedBase::Crate(_) => {
                        // Crates do not have generics.
                        return Err(diagnostics.report(
                            generic_segment.generic_args(syntax_db).stable_ptr(syntax_db),
                            UnexpectedGenericArgs,
                        ));
                    }
                    ResolvedBase::StatementEnvironment(generic_item) => {
                        let segment = segments.next().unwrap();
                        let concrete_item = self.specialize_generic_statement_arg(
                            segment,
                            diagnostics,
                            &identifier,
                            generic_item,
                            segment.generic_args(syntax_db),
                        );
                        self.resolved_items.mark_concrete(db, segment, concrete_item)
                    }
                    ResolvedBase::FoundThroughGlobalUse {
                        item_info: inner_module_item,
                        containing_module: module_id,
                    } => {
                        let segment = segments.next().unwrap();

                        let concrete_item = self.specialize_generic_inner_item(
                            diagnostics,
                            module_id,
                            &identifier,
                            inner_module_item,
                            segment,
                        )?;
                        self.resolved_items.mark_concrete(db, segment, concrete_item)
                    }
                    ResolvedBase::Ambiguous(module_items) => {
                        return Err(diagnostics.report(
                            identifier.stable_ptr(syntax_db),
                            AmbiguousPath(module_items),
                        ));
                    }
                    ResolvedBase::ItemNotVisible(module_item_id, containing_modules) => {
                        return Err(diagnostics.report(
                            identifier.stable_ptr(syntax_db),
                            ItemNotVisible(module_item_id, containing_modules),
                        ));
                    }
                }
            }
            syntax::node::ast::PathSegment::Simple(simple_segment) => {
                let identifier = simple_segment.ident(syntax_db);

                if let Some(resolved_item) =
                    resolve_self_segment(db, diagnostics, &identifier, &self.data.trait_or_impl_ctx)
                {
                    // The first segment is `Self`. Consume it and return.
                    return Ok(self.resolved_items.mark_concrete(
                        db,
                        segments.next().unwrap(),
                        resolved_item?,
                    ));
                }

                if let Some(local_item) = self.determine_base_item_in_local_scope(&identifier) {
                    self.resolved_items.mark_concrete(db, segments.next().unwrap(), local_item)
                } else {
                    match self.determine_base(&identifier, ctx) {
                        // This item lies inside a module.
                        ResolvedBase::Module(module_id) => ResolvedConcreteItem::Module(module_id),
                        ResolvedBase::Crate(crate_id) => self.resolved_items.mark_concrete(
                            db,
                            segments.next().unwrap(),
                            ResolvedConcreteItem::Module(ModuleId::CrateRoot(crate_id)),
                        ),
                        ResolvedBase::StatementEnvironment(generic_item) => {
                            let segment = segments.next().unwrap();

                            let concrete_item = self.specialize_generic_statement_arg(
                                segment,
                                diagnostics,
                                &identifier,
                                generic_item,
                                segment.generic_args(syntax_db),
                            );
                            self.resolved_items.mark_concrete(db, segment, concrete_item)
                        }
                        ResolvedBase::FoundThroughGlobalUse {
                            item_info: inner_module_item,
                            containing_module: module_id,
                        } => {
                            let segment = segments.next().unwrap();
                            let concrete_item = self.specialize_generic_inner_item(
                                diagnostics,
                                module_id,
                                &identifier,
                                inner_module_item,
                                segment,
                            )?;
                            self.resolved_items.mark_concrete(db, segment, concrete_item)
                        }
                        ResolvedBase::Ambiguous(module_items) => {
                            return Err(diagnostics.report(
                                identifier.stable_ptr(syntax_db),
                                AmbiguousPath(module_items),
                            ));
                        }
                        ResolvedBase::ItemNotVisible(module_item_id, containing_modules) => {
                            return Err(diagnostics.report(
                                identifier.stable_ptr(syntax_db),
                                ItemNotVisible(module_item_id, containing_modules),
                            ));
                        }
                    }
                }
            }
            syntax::node::ast::PathSegment::Missing(_) => {
                // A diagnostic for the missing segment should have been reported from the syntax
                // phase.
                return Err(skip_diagnostic());
            }
        })
    }

    /// Resolves a generic item, given a path.
    /// Guaranteed to result in at most one diagnostic.
    pub fn resolve_generic_path(
        &mut self,
        diagnostics: &mut SemanticDiagnostics,
        path: impl AsSegments,
        item_type: NotFoundItemType,
        ctx: ResolutionContext<'_>,
    ) -> Maybe<ResolvedGenericItem> {
        self.resolve_generic_path_inner(diagnostics, path, item_type, false, ctx)
    }
    /// Resolves a generic item, given a concrete item path, while ignoring the generic args.
    /// Guaranteed to result in at most one diagnostic.
    pub fn resolve_generic_path_with_args(
        &mut self,
        diagnostics: &mut SemanticDiagnostics,
        path: impl AsSegments,
        item_type: NotFoundItemType,
    ) -> Maybe<ResolvedGenericItem> {
        self.resolve_generic_path_inner(
            diagnostics,
            path,
            item_type,
            true,
            ResolutionContext::Default,
        )
    }

    /// Resolves a generic item, given a path.
    /// Guaranteed to result in at most one diagnostic.
    /// If `allow_generic_args` is true a path with generic args will be processed, but the generic
    /// params will be ignored.
    fn resolve_generic_path_inner(
        &mut self,
        diagnostics: &mut SemanticDiagnostics,
        path: impl AsSegments,
        item_type: NotFoundItemType,
        allow_generic_args: bool,
        ctx: ResolutionContext<'_>,
    ) -> Maybe<ResolvedGenericItem> {
        let validate_segment =
            |diagnostics: &mut SemanticDiagnostics, segment: &ast::PathSegment| match segment {
                ast::PathSegment::WithGenericArgs(generic_args) if !allow_generic_args => {
                    Err(diagnostics
                        .report(generic_args.stable_ptr(self.db.upcast()), UnexpectedGenericArgs))
                }
                _ => Ok(()),
            };
        self.resolve_path_inner::<ResolvedGenericItem>(
            diagnostics,
            path,
            item_type,
            ResolvePathInnerCallbacks {
                resolved_item_type: PhantomData,
                resolve_path_first_segment: |resolver, diagnostics, segments| {
                    resolver.resolve_generic_path_first_segment(
                        diagnostics,
                        segments,
                        allow_generic_args,
                        ctx,
                    )
                },
                resolve_path_next_segment: |resolver, diagnostics, item, segment, item_type| {
                    let identifier = segment.identifier_ast(self.db.upcast());
                    resolver.resolve_path_next_segment_generic(
                        diagnostics,
                        item,
                        &identifier,
                        item_type,
                    )
                },
                validate_segment,
                mark: |resolved_items, db, segment, item| {
                    resolved_items.mark_generic(db, segment, item);
                },
            },
        )
    }

    /// Resolves the first segment of a generic path.
    /// If `allow_generic_args` is true the generic args will be ignored.
    fn resolve_generic_path_first_segment(
        &mut self,
        diagnostics: &mut SemanticDiagnostics,
        segments: &mut Peekable<std::slice::Iter<'_, ast::PathSegment>>,
        allow_generic_args: bool,
        ctx: ResolutionContext<'_>,
    ) -> Maybe<ResolvedGenericItem> {
        if let Some(base_module) = self.try_handle_super_segments(
            diagnostics,
            segments,
            |resolved_items, db, segment, module_id| {
                resolved_items.mark_generic(db, segment, ResolvedGenericItem::Module(module_id));
            },
        ) {
            return Ok(ResolvedGenericItem::Module(base_module?));
        }
        let db = self.db;
        let syntax_db = db.upcast();
        Ok(match segments.peek().unwrap() {
            syntax::node::ast::PathSegment::WithGenericArgs(generic_segment) => {
                if !allow_generic_args {
                    return Err(diagnostics.report(
                        generic_segment.generic_args(syntax_db).stable_ptr(syntax_db),
                        UnexpectedGenericArgs,
                    ));
                }
                let identifier = generic_segment.ident(syntax_db);
                // Identifier with generic args cannot be a local item.
                match self.determine_base(&identifier, ctx) {
                    ResolvedBase::Module(module_id) => ResolvedGenericItem::Module(module_id),
                    ResolvedBase::Crate(_) => {
                        // Crates do not have generics.
                        return Err(diagnostics.report(
                            generic_segment.generic_args(syntax_db).stable_ptr(syntax_db),
                            UnexpectedGenericArgs,
                        ));
                    }
                    ResolvedBase::StatementEnvironment(generic_item) => generic_item,
                    ResolvedBase::FoundThroughGlobalUse {
                        item_info: inner_module_item, ..
                    } => {
                        self.data
                            .used_items
                            .insert(LookupItemId::ModuleItem(inner_module_item.item_id));
                        let generic_item = ResolvedGenericItem::from_module_item(
                            self.db,
                            inner_module_item.item_id,
                        )?;
                        self.resolved_items.mark_generic(db, segments.next().unwrap(), generic_item)
                    }
                    ResolvedBase::Ambiguous(module_items) => {
                        return Err(diagnostics.report(
                            identifier.stable_ptr(syntax_db),
                            AmbiguousPath(module_items),
                        ));
                    }
                    ResolvedBase::ItemNotVisible(module_item_id, containing_modules) => {
                        return Err(diagnostics.report(
                            identifier.stable_ptr(syntax_db),
                            ItemNotVisible(module_item_id, containing_modules),
                        ));
                    }
                }
            }
            syntax::node::ast::PathSegment::Simple(simple_segment) => {
                let identifier = simple_segment.ident(syntax_db);
                match self.determine_base(&identifier, ctx) {
                    // This item lies inside a module.
                    ResolvedBase::Module(module_id) => ResolvedGenericItem::Module(module_id),
                    ResolvedBase::Crate(crate_id) => self.resolved_items.mark_generic(
                        db,
                        segments.next().unwrap(),
                        ResolvedGenericItem::Module(ModuleId::CrateRoot(crate_id)),
                    ),
                    ResolvedBase::StatementEnvironment(generic_item) => {
                        self.resolved_items.mark_generic(db, segments.next().unwrap(), generic_item)
                    }
                    ResolvedBase::FoundThroughGlobalUse {
                        item_info: inner_module_item, ..
                    } => {
                        self.data
                            .used_items
                            .insert(LookupItemId::ModuleItem(inner_module_item.item_id));

                        let generic_item = ResolvedGenericItem::from_module_item(
                            self.db,
                            inner_module_item.item_id,
                        )?;
                        self.resolved_items.mark_generic(db, segments.next().unwrap(), generic_item)
                    }
                    ResolvedBase::Ambiguous(module_items) => {
                        return Err(diagnostics.report(
                            identifier.stable_ptr(syntax_db),
                            AmbiguousPath(module_items),
                        ));
                    }
                    ResolvedBase::ItemNotVisible(module_item_id, containing_modules) => {
                        return Err(diagnostics.report(
                            identifier.stable_ptr(syntax_db),
                            ItemNotVisible(module_item_id, containing_modules),
                        ));
                    }
                }
            }
            syntax::node::ast::PathSegment::Missing(_) => {
                // A diagnostic for the missing segment should have been reported from the syntax
                // phase.
                return Err(skip_diagnostic());
            }
        })
    }

    /// Handles `super::` initial segments, by removing them, and returning the valid module if
    /// exists. If there's none - returns None.
    /// If there are, but that's an invalid path, adds to diagnostics and returns `Some(Err)`.
    fn try_handle_super_segments(
        &mut self,
        diagnostics: &mut SemanticDiagnostics,
        segments: &mut Peekable<std::slice::Iter<'_, ast::PathSegment>>,
        mut mark: impl FnMut(
            &mut ResolvedItems,
            &dyn SemanticGroup,
            &syntax::node::ast::PathSegment,
            ModuleId,
        ),
    ) -> Option<Maybe<ModuleId>> {
        let syntax_db = self.db.upcast();
        let mut module_id = self.module_file_id.0;
        for segment in segments.peeking_take_while(|segment| match segment {
            ast::PathSegment::WithGenericArgs(_) | ast::PathSegment::Missing(_) => false,
            ast::PathSegment::Simple(simple) => simple.ident(syntax_db).text(syntax_db) == SUPER_KW,
        }) {
            module_id = match module_id {
                ModuleId::CrateRoot(_) => {
                    return Some(Err(
                        diagnostics.report(segment.stable_ptr(syntax_db), SuperUsedInRootModule)
                    ));
                }
                ModuleId::Submodule(submodule_id) => {
                    let db = self.db;
                    let parent = submodule_id.parent_module(self.db.upcast());
                    mark(&mut self.resolved_items, db, segment, parent);
                    parent
                }
            };
        }
        (module_id != self.module_file_id.0).then_some(Ok(module_id))
    }

    /// Resolves the inner item of a module, given the current segment of the path.
    fn resolve_module_inner_item(
        &mut self,
        module_id: &ModuleId,
        ident: SmolStr,
        diagnostics: &mut SemanticDiagnostics,
        identifier: &TerminalIdentifier,
        item_type: NotFoundItemType,
    ) -> Maybe<ModuleItemInfo> {
        let syntax_db = self.db.upcast();
        match self.db.module_item_info_by_name(*module_id, ident)? {
            Some(info) => Ok(info),
            None => {
                match self.resolve_path_using_use_star(*module_id, identifier) {
                    UseStarResult::UniquePathFound(item_info) => Ok(item_info),
                    UseStarResult::AmbiguousPath(module_items) => Err(diagnostics
                        .report(identifier.stable_ptr(syntax_db), AmbiguousPath(module_items))),
                    UseStarResult::PathNotFound => Err(diagnostics
                        .report(identifier.stable_ptr(syntax_db), PathNotFound(item_type))),
                    UseStarResult::ItemNotVisible(module_item_id, containing_modules) => {
                        Err(diagnostics.report(
                            identifier.stable_ptr(syntax_db),
                            ItemNotVisible(module_item_id, containing_modules),
                        ))
                    }
                }
            }
        }
    }

    /// Given the current resolved item, resolves the next segment.
    fn resolve_path_next_segment_concrete(
        &mut self,
        diagnostics: &mut SemanticDiagnostics,
        containing_item: &ResolvedConcreteItem,
        segment: &ast::PathSegment,
        item_type: NotFoundItemType,
    ) -> Maybe<ResolvedConcreteItem> {
        let syntax_db = self.db.upcast();
        let identifier = &segment.identifier_ast(syntax_db);
        let generic_args_syntax = segment.generic_args(syntax_db);

        let ident = identifier.text(syntax_db);

        if identifier.text(syntax_db) == SELF_TYPE_KW {
            return Err(diagnostics.report(identifier.stable_ptr(syntax_db), SelfMustBeFirst));
        }

        match containing_item {
            ResolvedConcreteItem::Module(module_id) => {
                // Prefix `super` segments should be removed earlier. Middle `super` segments are
                // not allowed.
                if ident == SUPER_KW {
                    return Err(diagnostics.report(identifier.stable_ptr(syntax_db), InvalidPath));
                }
                let inner_item_info = self.resolve_module_inner_item(
                    module_id,
                    ident,
                    diagnostics,
                    identifier,
                    item_type,
                )?;

                self.specialize_generic_inner_item(
                    diagnostics,
                    *module_id,
                    identifier,
                    inner_item_info,
                    segment,
                )
            }
            ResolvedConcreteItem::Type(ty) => {
                if let TypeLongId::Concrete(ConcreteTypeId::Enum(concrete_enum_id)) =
                    ty.lookup_intern(self.db)
                {
                    let enum_id = concrete_enum_id.enum_id(self.db);
                    let variants = self.db.enum_variants(enum_id).map_err(|_| {
                        diagnostics.report(identifier.stable_ptr(syntax_db), UnknownEnum)
                    })?;
                    let variant_id = variants.get(&ident).ok_or_else(|| {
                        diagnostics.report(
                            identifier.stable_ptr(syntax_db),
                            NoSuchVariant { enum_id, variant_name: ident },
                        )
                    })?;
                    let variant = self.db.variant_semantic(enum_id, *variant_id)?;
                    let concrete_variant =
                        self.db.concrete_enum_variant(concrete_enum_id, &variant)?;
                    Ok(ResolvedConcreteItem::Variant(concrete_variant))
                } else {
                    Err(diagnostics.report(identifier.stable_ptr(syntax_db), InvalidPath))
                }
            }
            ResolvedConcreteItem::SelfTrait(concrete_trait_id) => {
                let impl_id = ImplLongId::SelfImpl(*concrete_trait_id).intern(self.db);
                let Some(trait_item_id) = self
                    .db
                    .trait_item_by_name(concrete_trait_id.trait_id(self.db), ident.clone())?
                else {
                    return Err(diagnostics.report(identifier.stable_ptr(syntax_db), InvalidPath));
                };
                if let Ok(Some(trait_item_info)) =
                    self.db.trait_item_info_by_name(concrete_trait_id.trait_id(self.db), ident)
                {
                    self.validate_feature_constraints(diagnostics, identifier, &trait_item_info);
                }
                self.data.used_items.insert(LookupItemId::TraitItem(trait_item_id));
                Ok(match trait_item_id {
                    TraitItemId::Function(trait_function_id) => {
                        ResolvedConcreteItem::Function(self.specialize_function(
                            diagnostics,
                            identifier.stable_ptr(syntax_db).untyped(),
                            GenericFunctionId::Impl(ImplGenericFunctionId {
                                impl_id,
                                function: trait_function_id,
                            }),
                            &generic_args_syntax.unwrap_or_default(),
                        )?)
                    }
                    TraitItemId::Type(trait_type_id) => ResolvedConcreteItem::Type(
                        TypeLongId::ImplType(ImplTypeId::new(impl_id, trait_type_id, self.db))
                            .intern(self.db),
                    ),
                    TraitItemId::Constant(trait_constant_id) => ResolvedConcreteItem::Constant(
                        ConstValue::ImplConstant(ImplConstantId::new(
                            impl_id,
                            trait_constant_id,
                            self.db,
                        ))
                        .intern(self.db),
                    ),
                    TraitItemId::Impl(trait_impl_id) => ResolvedConcreteItem::Impl(
                        ImplLongId::ImplImpl(ImplImplId::new(impl_id, trait_impl_id, self.db))
                            .intern(self.db),
                    ),
                })
            }
            ResolvedConcreteItem::Trait(concrete_trait_id) => {
                let Some(trait_item_id) = self
                    .db
                    .trait_item_by_name(concrete_trait_id.trait_id(self.db), ident.clone())?
                else {
                    return Err(diagnostics.report(identifier.stable_ptr(syntax_db), InvalidPath));
                };

                if let Ok(Some(trait_item_info)) =
                    self.db.trait_item_info_by_name(concrete_trait_id.trait_id(self.db), ident)
                {
                    self.validate_feature_constraints(diagnostics, identifier, &trait_item_info);
                }
                self.data.used_items.insert(LookupItemId::TraitItem(trait_item_id));

                match trait_item_id {
                    TraitItemId::Function(trait_function_id) => {
                        let concrete_trait_function = ConcreteTraitGenericFunctionLongId::new(
                            self.db,
                            *concrete_trait_id,
                            trait_function_id,
                        )
                        .intern(self.db);
                        let identifier_stable_ptr = identifier.stable_ptr(syntax_db).untyped();
                        let impl_lookup_context = self.impl_lookup_context();
                        let generic_function =
                            GenericFunctionId::Impl(self.inference().infer_trait_generic_function(
                                concrete_trait_function,
                                &impl_lookup_context,
                                Some(identifier_stable_ptr),
                            ));

                        Ok(ResolvedConcreteItem::Function(self.specialize_function(
                            diagnostics,
                            identifier_stable_ptr,
                            generic_function,
                            &generic_args_syntax.unwrap_or_default(),
                        )?))
                    }
                    TraitItemId::Type(trait_type_id) => {
                        let concrete_trait_type =
                            ConcreteTraitTypeId::new(self.db, *concrete_trait_id, trait_type_id);

                        let impl_lookup_context = self.impl_lookup_context();
                        let identifier_stable_ptr = identifier.stable_ptr(syntax_db).untyped();
                        let ty = self.inference().infer_trait_type(
                            concrete_trait_type,
                            &impl_lookup_context,
                            Some(identifier_stable_ptr),
                        );
                        Ok(ResolvedConcreteItem::Type(self.inference().rewrite(ty).no_err()))
                    }
                    TraitItemId::Constant(trait_constant_id) => {
                        let concrete_trait_constant = ConcreteTraitConstantLongId::new(
                            self.db,
                            *concrete_trait_id,
                            trait_constant_id,
                        )
                        .intern(self.db);

                        let impl_lookup_context = self.impl_lookup_context();
                        let identifier_stable_ptr = identifier.stable_ptr(syntax_db).untyped();
                        let imp_constant_id = self.inference().infer_trait_constant(
                            concrete_trait_constant,
                            &impl_lookup_context,
                            Some(identifier_stable_ptr),
                        );
                        // Make sure the inference is solved for successful impl lookup
                        // Ignore the result of the `solve()` call - the error, if any, will be
                        // reported later.
                        self.inference().solve().ok();

                        Ok(ResolvedConcreteItem::Constant(
                            ConstValue::ImplConstant(imp_constant_id).intern(self.db),
                        ))
                    }
                    TraitItemId::Impl(trait_impl_id) => {
                        let concrete_trait_impl = ConcreteTraitImplLongId::new(
                            self.db,
                            *concrete_trait_id,
                            trait_impl_id,
                        )
                        .intern(self.db);

                        let impl_lookup_context = self.impl_lookup_context();
                        let identifier_stable_ptr = identifier.stable_ptr(syntax_db).untyped();
                        let impl_impl_id = self.inference().infer_trait_impl(
                            concrete_trait_impl,
                            &impl_lookup_context,
                            Some(identifier_stable_ptr),
                        );
                        // Make sure the inference is solved for successful impl lookup
                        // Ignore the result of the `solve()` call - the error, if any, will be
                        // reported later.
                        self.inference().solve().ok();

                        Ok(ResolvedConcreteItem::Impl(
                            ImplLongId::ImplImpl(impl_impl_id).intern(self.db),
                        ))
                    }
                }
            }
            ResolvedConcreteItem::Impl(impl_id) => {
                let concrete_trait_id = self.db.impl_concrete_trait(*impl_id)?;
                let trait_id = concrete_trait_id.trait_id(self.db);
                let Some(trait_item_id) = self.db.trait_item_by_name(trait_id, ident.clone())?
                else {
                    return Err(diagnostics.report(identifier.stable_ptr(syntax_db), InvalidPath));
                };
                if let Ok(Some(trait_item_info)) = self
                    .db
                    .trait_item_info_by_name(concrete_trait_id.trait_id(self.db), ident.clone())
                {
                    self.validate_feature_constraints(diagnostics, identifier, &trait_item_info);
                }
                if let ImplLongId::Concrete(concrete_impl) = impl_id.lookup_intern(self.db) {
                    let impl_def_id: ImplDefId = concrete_impl.impl_def_id(self.db);

                    if let Ok(Some(impl_item_info)) =
                        self.db.impl_item_info_by_name(impl_def_id, ident)
                    {
                        self.validate_feature_constraints(diagnostics, identifier, &impl_item_info);
                    }
                }
                self.data.used_items.insert(LookupItemId::TraitItem(trait_item_id));

                match trait_item_id {
                    TraitItemId::Function(trait_function_id) => {
                        let generic_function_id = GenericFunctionId::Impl(ImplGenericFunctionId {
                            impl_id: *impl_id,
                            function: trait_function_id,
                        });

                        Ok(ResolvedConcreteItem::Function(self.specialize_function(
                            diagnostics,
                            identifier.stable_ptr(syntax_db).untyped(),
                            generic_function_id,
                            &generic_args_syntax.unwrap_or_default(),
                        )?))
                    }
                    TraitItemId::Type(trait_type_id) => {
                        let impl_type_id = ImplTypeId::new(*impl_id, trait_type_id, self.db);
                        let ty = self
                            .inference()
                            .reduce_impl_ty(impl_type_id)
                            .unwrap_or_else(|_| TypeLongId::ImplType(impl_type_id).intern(self.db));
                        Ok(ResolvedConcreteItem::Type(ty))
                    }
                    TraitItemId::Constant(trait_constant_id) => {
                        let impl_constant_id =
                            ImplConstantId::new(*impl_id, trait_constant_id, self.db);

                        let constant =
                            self.inference().reduce_impl_constant(impl_constant_id).unwrap_or_else(
                                |_| ConstValue::ImplConstant(impl_constant_id).intern(self.db),
                            );

                        Ok(ResolvedConcreteItem::Constant(constant))
                    }
                    TraitItemId::Impl(trait_impl_id) => {
                        let impl_impl_id = ImplImplId::new(*impl_id, trait_impl_id, self.db);
                        let imp = self
                            .inference()
                            .reduce_impl_impl(impl_impl_id)
                            .unwrap_or_else(|_| ImplLongId::ImplImpl(impl_impl_id).intern(self.db));

                        Ok(ResolvedConcreteItem::Impl(imp))
                    }
                }
            }
            ResolvedConcreteItem::Function(function_id) if ident == "Coupon" => {
                if !are_coupons_enabled(self.db, self.module_file_id) {
                    diagnostics.report(identifier.stable_ptr(syntax_db), CouponsDisabled);
                }
                if matches!(
                    function_id.get_concrete(self.db).generic_function,
                    GenericFunctionId::Extern(_)
                ) {
                    return Err(diagnostics.report(
                        identifier.stable_ptr(syntax_db),
                        CouponForExternFunctionNotAllowed,
                    ));
                }
                Ok(ResolvedConcreteItem::Type(TypeLongId::Coupon(*function_id).intern(self.db)))
            }
            _ => Err(diagnostics.report(identifier.stable_ptr(syntax_db), InvalidPath)),
        }
    }

    /// Specializes a ResolvedGenericItem that came from a ModuleItem.
    fn specialize_generic_module_item(
        &mut self,
        diagnostics: &mut SemanticDiagnostics,
        identifier: &syntax::node::ast::TerminalIdentifier,
        generic_item: ResolvedGenericItem,
        generic_args_syntax: Option<Vec<ast::GenericArg>>,
    ) -> Maybe<ResolvedConcreteItem> {
        let syntax_db = self.db.upcast();
        Ok(match generic_item {
            ResolvedGenericItem::GenericConstant(id) => {
                ResolvedConcreteItem::Constant(self.db.constant_const_value(id)?)
            }
            ResolvedGenericItem::Module(module_id) => {
                if generic_args_syntax.is_some() {
                    return Err(
                        diagnostics.report(identifier.stable_ptr(syntax_db), UnexpectedGenericArgs)
                    );
                }
                ResolvedConcreteItem::Module(module_id)
            }
            ResolvedGenericItem::GenericFunction(generic_function) => {
                ResolvedConcreteItem::Function(self.specialize_function(
                    diagnostics,
                    identifier.stable_ptr(syntax_db).untyped(),
                    generic_function,
                    &generic_args_syntax.unwrap_or_default(),
                )?)
            }
            ResolvedGenericItem::GenericType(generic_type) => {
                ResolvedConcreteItem::Type(self.specialize_type(
                    diagnostics,
                    identifier.stable_ptr(syntax_db).untyped(),
                    generic_type,
                    &generic_args_syntax.unwrap_or_default(),
                )?)
            }
            ResolvedGenericItem::GenericTypeAlias(module_type_alias_id) => {
                let ty = self.db.module_type_alias_resolved_type(module_type_alias_id)?;
                let generic_params =
                    self.db.module_type_alias_generic_params(module_type_alias_id)?;
                let generic_args = self.resolve_generic_args(
                    diagnostics,
                    GenericSubstitution::default(),
                    &generic_params,
                    &generic_args_syntax.unwrap_or_default(),
                    identifier.stable_ptr(syntax_db).untyped(),
                )?;
                ResolvedConcreteItem::Type(
                    GenericSubstitution::new(&generic_params, &generic_args)
                        .substitute(self.db, ty)?,
                )
            }
            ResolvedGenericItem::GenericImplAlias(impl_alias_id) => {
                let impl_id = self.db.impl_alias_resolved_impl(impl_alias_id)?;
                let generic_params = self.db.impl_alias_generic_params(impl_alias_id)?;
                let generic_args = self.resolve_generic_args(
                    diagnostics,
                    GenericSubstitution::default(),
                    &generic_params,
                    &generic_args_syntax.unwrap_or_default(),
                    identifier.stable_ptr(syntax_db).untyped(),
                )?;
                ResolvedConcreteItem::Impl(
                    GenericSubstitution::new(&generic_params, &generic_args)
                        .substitute(self.db, impl_id)?,
                )
            }
            ResolvedGenericItem::Trait(trait_id) => {
                ResolvedConcreteItem::Trait(self.specialize_trait(
                    diagnostics,
                    identifier.stable_ptr(syntax_db).untyped(),
                    trait_id,
                    &generic_args_syntax.unwrap_or_default(),
                )?)
            }
            ResolvedGenericItem::Impl(impl_def_id) => ResolvedConcreteItem::Impl(
                ImplLongId::Concrete(self.specialize_impl(
                    diagnostics,
                    identifier.stable_ptr(syntax_db).untyped(),
                    impl_def_id,
                    &generic_args_syntax.unwrap_or_default(),
                )?)
                .intern(self.db),
            ),
            ResolvedGenericItem::Macro(macro_declaration_id) => {
                ResolvedConcreteItem::Macro(macro_declaration_id)
            }
            ResolvedGenericItem::Variant(var) => {
                ResolvedConcreteItem::Variant(self.specialize_variant(
                    diagnostics,
                    identifier.stable_ptr(syntax_db).untyped(),
                    var.id,
                    &generic_args_syntax.unwrap_or_default(),
                )?)
            }
            ResolvedGenericItem::Variable(_) => panic!("Variable is not a module item."),
            ResolvedGenericItem::TraitItem(id) => {
                panic!("`{}` is not a module item.", id.full_path(self.db.upcast()))
            }
        })
    }

    /// Resolves an item using the `use *` imports.
    fn resolve_path_using_use_star(
        &mut self,
        module_id: ModuleId,
        identifier: &ast::TerminalIdentifier,
    ) -> UseStarResult {
        let mut item_info = None;
        let mut module_items_found: OrderedHashSet<ModuleItemId> = OrderedHashSet::default();
        let imported_modules = self.db.priv_module_use_star_modules(module_id);
        for (star_module_id, item_module_id) in &imported_modules.accessible {
            if let Some(inner_item_info) =
                self.resolve_item_in_imported_module(*item_module_id, identifier)
            {
                if self.is_item_visible(*item_module_id, &inner_item_info, *star_module_id)
                    && self.is_item_feature_usable(&inner_item_info)
                {
                    item_info = Some(inner_item_info.clone());
                    module_items_found.insert(inner_item_info.item_id);
                }
            }
        }
        if module_items_found.len() > 1 {
            return UseStarResult::AmbiguousPath(module_items_found.iter().cloned().collect());
        }
        match item_info {
            Some(item_info) => UseStarResult::UniquePathFound(item_info),
            None => {
                let mut containing_modules = vec![];
                for star_module_id in &imported_modules.all {
                    if let Some(inner_item_info) =
                        self.resolve_item_in_imported_module(*star_module_id, identifier)
                    {
                        item_info = Some(inner_item_info.clone());
                        module_items_found.insert(inner_item_info.item_id);
                        containing_modules.push(*star_module_id);
                    }
                }
                if let Some(item_info) = item_info {
                    if module_items_found.len() > 1 {
                        UseStarResult::AmbiguousPath(module_items_found.iter().cloned().collect())
                    } else {
                        UseStarResult::ItemNotVisible(item_info.item_id, containing_modules)
                    }
                } else {
                    UseStarResult::PathNotFound
                }
            }
        }
    }

    /// Resolves an item in an imported module.
    fn resolve_item_in_imported_module(
        &mut self,
        module_id: ModuleId,
        identifier: &ast::TerminalIdentifier,
    ) -> Option<ModuleItemInfo> {
        let inner_item_info =
            self.db.module_item_info_by_name(module_id, identifier.text(self.db.upcast()));
        if let Ok(Some(inner_item_info)) = inner_item_info {
            self.data.used_items.insert(LookupItemId::ModuleItem(inner_item_info.item_id));
            return Some(inner_item_info);
        }
        None
    }

    /// Given the current resolved item, resolves the next segment.
    fn resolve_path_next_segment_generic(
        &mut self,
        diagnostics: &mut SemanticDiagnostics,
        containing_item: &ResolvedGenericItem,
        identifier: &ast::TerminalIdentifier,
        item_type: NotFoundItemType,
    ) -> Maybe<ResolvedGenericItem> {
        let syntax_db = self.db.upcast();
        let ident = identifier.text(syntax_db);
        match containing_item {
            ResolvedGenericItem::Module(module_id) => {
                let inner_item_info = self.resolve_module_inner_item(
                    module_id,
                    ident,
                    diagnostics,
                    identifier,
                    item_type,
                )?;

                self.validate_module_item_usability(
                    diagnostics,
                    *module_id,
                    identifier,
                    &inner_item_info,
                );
                self.data.used_items.insert(LookupItemId::ModuleItem(inner_item_info.item_id));
                ResolvedGenericItem::from_module_item(self.db, inner_item_info.item_id)
            }
            ResolvedGenericItem::GenericType(GenericTypeId::Enum(enum_id)) => {
                let variants = self.db.enum_variants(*enum_id)?;
                let variant_id = variants.get(&ident).ok_or_else(|| {
                    diagnostics.report(
                        identifier.stable_ptr(syntax_db),
                        NoSuchVariant { enum_id: *enum_id, variant_name: ident },
                    )
                })?;
                let variant = self.db.variant_semantic(*enum_id, *variant_id)?;
                Ok(ResolvedGenericItem::Variant(variant))
            }
            _ => Err(diagnostics.report(identifier.stable_ptr(syntax_db), InvalidPath)),
        }
    }

    /// Determines whether the first identifier of a path is a local item.
    fn determine_base_item_in_local_scope(
        &mut self,
        identifier: &ast::TerminalIdentifier,
    ) -> Option<ResolvedConcreteItem> {
        let syntax_db = self.db.upcast();
        let ident = identifier.text(syntax_db);

        // If a generic param with this name is found, use it.
        if let Some(generic_param_id) = self.data.generic_param_by_name.get(&ident) {
            let item = match generic_param_id.kind(self.db.upcast()) {
                GenericKind::Type => ResolvedConcreteItem::Type(
                    TypeLongId::GenericParameter(*generic_param_id).intern(self.db),
                ),
                GenericKind::Const => ResolvedConcreteItem::Constant(
                    ConstValue::Generic(*generic_param_id).intern(self.db),
                ),
                GenericKind::Impl => ResolvedConcreteItem::Impl(
                    ImplLongId::GenericParameter(*generic_param_id).intern(self.db),
                ),
                GenericKind::NegImpl => return None,
            };
            return Some(item);
        }
        // TODO(spapini): Resolve local variables.

        None
    }

    /// Determines the base module or crate for the path resolving. Looks only in non-local scope
    /// (i.e. current module, or crates).
    fn determine_base(
        &mut self,
        identifier: &ast::TerminalIdentifier,
        mut ctx: ResolutionContext<'_>,
    ) -> ResolvedBase {
        let syntax_db = self.db.upcast();
        let ident = identifier.text(syntax_db);
        let module_id = self.module_file_id.0;
        if let ResolutionContext::Statement(ref mut env) = ctx {
            if let Some(inner_generic_arg) = get_statement_item_by_name(env, &ident) {
                return ResolvedBase::StatementEnvironment(inner_generic_arg);
            }
        }

        // If an item with this name is found inside the current module, use the current module.
        if let Ok(Some(item_id)) = self.db.module_item_by_name(module_id, ident.clone()) {
            if !matches!(ctx, ResolutionContext::ModuleItem(id) if id == item_id) {
                return ResolvedBase::Module(module_id);
            }
        }

        // If the first element is `crate`, use the crate's root module as the base module.
        if ident == CRATE_KW {
            return ResolvedBase::Crate(self.owning_crate_id);
        }
        // If the first segment is a name of a crate, use the crate's root module as the base
        // module.
        if let Some(dep) = self.settings.dependencies.get(ident.as_str()) {
            let dep_crate_id =
                CrateLongId::Real { name: ident, discriminator: dep.discriminator.clone() }
                    .intern(self.db);
            let configs = self.db.crate_configs();
            if !configs.contains_key(&dep_crate_id) {
                let get_long_id = |crate_id: CrateId| crate_id.lookup_intern(self.db);
                panic!(
                    "Invalid crate dependency: {:?}\nconfigured crates: {:#?}",
                    get_long_id(dep_crate_id),
                    configs.keys().cloned().map(get_long_id).collect_vec()
                );
            }

            return ResolvedBase::Crate(dep_crate_id);
        }
        // If the first segment is `core` - and it was not overridden by a dependency - using it.
        if ident == CORELIB_CRATE_NAME {
            return ResolvedBase::Crate(CrateId::core(self.db));
        }
        // TODO(orizi): Remove when `starknet` becomes a proper crate.
        if ident == STARKNET_CRATE_NAME {
            // Making sure we don't look for it in `*` modules, to prevent cycles.
            return ResolvedBase::Module(self.prelude_submodule());
        }
        // If an item with this name is found in one of the 'use *' imports, use the module that
        match self.resolve_path_using_use_star(module_id, identifier) {
            UseStarResult::UniquePathFound(inner_module_item) => {
                return ResolvedBase::FoundThroughGlobalUse {
                    item_info: inner_module_item,
                    containing_module: module_id,
                };
            }
            UseStarResult::AmbiguousPath(module_items) => {
                return ResolvedBase::Ambiguous(module_items);
            }
            UseStarResult::PathNotFound => {}
            UseStarResult::ItemNotVisible(module_item_id, containing_modules) => {
                let prelude = self.prelude_submodule();
                if let Ok(Some(_)) = self.db.module_item_by_name(prelude, ident) {
                    return ResolvedBase::Module(prelude);
                }
                return ResolvedBase::ItemNotVisible(module_item_id, containing_modules);
            }
        }
        ResolvedBase::Module(self.prelude_submodule())
    }

    /// Returns the crate's `prelude` submodule.
    pub fn prelude_submodule(&self) -> ModuleId {
        let prelude_submodule_name = self.settings.edition.prelude_submodule_name();
        let core_prelude_submodule = core_submodule(self.db, "prelude");
        get_submodule(self.db, core_prelude_submodule, prelude_submodule_name).unwrap_or_else(
            || {
                panic!(
                    "expected prelude submodule `{prelude_submodule_name}` not found in \
                     `core::prelude`."
                )
            },
        )
    }

    /// Specializes a trait.
    fn specialize_trait(
        &mut self,
        diagnostics: &mut SemanticDiagnostics,
        stable_ptr: SyntaxStablePtrId,
        trait_id: TraitId,
        generic_args: &[ast::GenericArg],
    ) -> Maybe<ConcreteTraitId> {
        // TODO(lior): Should we report diagnostic if `trait_generic_params` failed?
        let generic_params = self
            .db
            .trait_generic_params(trait_id)
            .map_err(|_| diagnostics.report(stable_ptr, UnknownTrait))?;
        let generic_args = self.resolve_generic_args(
            diagnostics,
            GenericSubstitution::default(),
            &generic_params,
            generic_args,
            stable_ptr,
        )?;

        Ok(ConcreteTraitLongId { trait_id, generic_args }.intern(self.db))
    }

    /// Specializes an impl.
    fn specialize_impl(
        &mut self,
        diagnostics: &mut SemanticDiagnostics,
        stable_ptr: SyntaxStablePtrId,
        impl_def_id: ImplDefId,
        generic_args: &[ast::GenericArg],
    ) -> Maybe<ConcreteImplId> {
        // TODO(lior): Should we report diagnostic if `impl_def_generic_params` failed?
        let generic_params = self
            .db
            .impl_def_generic_params(impl_def_id)
            .map_err(|_| diagnostics.report(stable_ptr, UnknownImpl))?;
        let generic_args = self.resolve_generic_args(
            diagnostics,
            GenericSubstitution::default(),
            &generic_params,
            generic_args,
            stable_ptr,
        )?;

        Ok(ConcreteImplLongId { impl_def_id, generic_args }.intern(self.db))
    }

    /// Specializes a variant.
    fn specialize_variant(
        &mut self,
        diagnostics: &mut SemanticDiagnostics,
        stable_ptr: SyntaxStablePtrId,
        variant_id: VariantId,
        generic_args: &[ast::GenericArg],
    ) -> Maybe<ConcreteVariant> {
        let concrete_enum_id = ConcreteEnumLongId {
            enum_id: variant_id.enum_id(self.db.upcast()),
            generic_args: self.resolve_generic_args(
                diagnostics,
                GenericSubstitution::default(),
                &self.db.enum_generic_params(variant_id.enum_id(self.db.upcast()))?,
                generic_args,
                stable_ptr,
            )?,
        }
        .intern(self.db);
        self.db.concrete_enum_variant(
            concrete_enum_id,
            &self.db.variant_semantic(variant_id.enum_id(self.db.upcast()), variant_id)?,
        )
    }

    /// Specializes a generic function.
    pub fn specialize_function(
        &mut self,
        diagnostics: &mut SemanticDiagnostics,
        stable_ptr: SyntaxStablePtrId,
        generic_function: GenericFunctionId,
        generic_args: &[ast::GenericArg],
    ) -> Maybe<FunctionId> {
        // TODO(lior): Should we report diagnostic if `impl_def_generic_params` failed?
        let generic_params: Vec<_> = generic_function.generic_params(self.db)?;
        let generic_args = self.resolve_generic_args(
            diagnostics,
            GenericSubstitution::default(),
            &generic_params,
            generic_args,
            stable_ptr,
        )?;

        Ok(FunctionLongId { function: ConcreteFunction { generic_function, generic_args } }
            .intern(self.db))
    }

    /// Specializes a generic type.
    pub fn specialize_type(
        &mut self,
        diagnostics: &mut SemanticDiagnostics,
        stable_ptr: SyntaxStablePtrId,
        generic_type: GenericTypeId,
        generic_args: &[ast::GenericArg],
    ) -> Maybe<TypeId> {
        let generic_params = self
            .db
            .generic_type_generic_params(generic_type)
            .map_err(|_| diagnostics.report(stable_ptr, UnknownType))?;
        let generic_args = self.resolve_generic_args(
            diagnostics,
            GenericSubstitution::default(),
            &generic_params,
            generic_args,
            stable_ptr,
        )?;

        Ok(TypeLongId::Concrete(ConcreteTypeId::new(self.db, generic_type, generic_args))
            .intern(self.db))
    }

    pub fn impl_lookup_context(&self) -> ImplLookupContext {
        let mut lookup_context =
            ImplLookupContext::new(self.module_file_id.0, self.generic_params.clone());

        if let TraitOrImplContext::Impl(impl_def_id) = &self.trait_or_impl_ctx {
            let Ok(generic_params) = self.db.impl_def_generic_params(*impl_def_id) else {
                return lookup_context;
            };
            let generic_args = generic_params_to_args(generic_params.as_slice(), self.db);
            let impl_id: ConcreteImplId =
                ConcreteImplLongId { impl_def_id: *impl_def_id, generic_args }.intern(self.db);
            lookup_context.insert_impl(ImplLongId::Concrete(impl_id).intern(self.db));
        }
        lookup_context
    }

    /// Resolves generic arguments.
    /// For each generic argument, if the syntax is provided, it will be resolved by the inference.
    /// Otherwise, resolved by type.
    pub fn resolve_generic_args(
        &mut self,
        diagnostics: &mut SemanticDiagnostics,
        mut substitution: GenericSubstitution,
        generic_params: &[GenericParam],
        generic_args_syntax: &[ast::GenericArg],
        stable_ptr: SyntaxStablePtrId,
    ) -> Maybe<Vec<GenericArgumentId>> {
        let mut resolved_args = vec![];
        let arg_syntax_per_param =
            self.get_arg_syntax_per_param(diagnostics, generic_params, generic_args_syntax)?;

        for generic_param in generic_params {
            let generic_param = substitution.substitute(self.db, generic_param.clone())?;
            let generic_arg = self.resolve_generic_arg(
                &generic_param,
                arg_syntax_per_param
                    .get(&generic_param.id())
                    .and_then(|arg_syntax| {
                        if let ast::GenericArgValue::Expr(expr) = arg_syntax {
                            Some(expr.expr(self.db.upcast()))
                        } else {
                            None
                        }
                    })
                    .as_ref(),
                stable_ptr,
                diagnostics,
            )?;
            resolved_args.push(generic_arg);
            substitution.insert(generic_param.id(), generic_arg);
        }

        Ok(resolved_args)
    }

    /// Returns a map of generic param id -> its assigned arg syntax.
    fn get_arg_syntax_per_param(
        &self,
        diagnostics: &mut SemanticDiagnostics,
        generic_params: &[GenericParam],
        generic_args_syntax: &[ast::GenericArg],
    ) -> Maybe<UnorderedHashMap<GenericParamId, ast::GenericArgValue>> {
        let syntax_db = self.db.upcast();
        let mut arg_syntax_per_param =
            UnorderedHashMap::<GenericParamId, ast::GenericArgValue>::default();
        let mut last_named_arg_index = None;
        let generic_param_by_name = generic_params
            .iter()
            .enumerate()
            .filter_map(|(i, param)| Some((param.id().name(self.db.upcast())?, (i, param.id()))))
            .collect::<UnorderedHashMap<_, _>>();
        for (idx, generic_arg_syntax) in generic_args_syntax.iter().enumerate() {
            match generic_arg_syntax {
                ast::GenericArg::Named(arg_syntax) => {
                    let name = arg_syntax.name(syntax_db).text(syntax_db);
                    let Some((index, generic_param_id)) = generic_param_by_name.get(&name) else {
                        return Err(diagnostics
                            .report(arg_syntax.stable_ptr(syntax_db), UnknownGenericParam(name)));
                    };
                    if let Some(prev_index) = last_named_arg_index {
                        if prev_index > index {
                            return Err(diagnostics.report(
                                arg_syntax.stable_ptr(syntax_db),
                                GenericArgOutOfOrder(name),
                            ));
                        }
                    }
                    last_named_arg_index = Some(index);
                    if arg_syntax_per_param
                        .insert(*generic_param_id, arg_syntax.value(syntax_db))
                        .is_some()
                    {
                        return Err(diagnostics
                            .report(arg_syntax.stable_ptr(syntax_db), GenericArgDuplicate(name)));
                    }
                }
                ast::GenericArg::Unnamed(arg_syntax) => {
                    if last_named_arg_index.is_some() {
                        return Err(diagnostics.report(
                            arg_syntax.stable_ptr(syntax_db),
                            PositionalGenericAfterNamed,
                        ));
                    }
                    let generic_param = generic_params.get(idx).ok_or_else(|| {
                        diagnostics.report(
                            arg_syntax.stable_ptr(syntax_db),
                            TooManyGenericArguments {
                                expected: generic_params.len(),
                                actual: generic_args_syntax.len(),
                            },
                        )
                    })?;
                    assert_eq!(
                        arg_syntax_per_param
                            .insert(generic_param.id(), arg_syntax.value(syntax_db)),
                        None,
                        "Unexpected duplication in ordered params."
                    );
                }
            }
        }
        Ok(arg_syntax_per_param)
    }

    /// Resolves a generic argument.
    /// If no syntax Expr is provided, inference will be used.
    /// If a syntax Expr is provided, it will be resolved by type.
    fn resolve_generic_arg(
        &mut self,
        generic_param: &GenericParam,
        generic_arg_syntax_opt: Option<&ast::Expr>,
        stable_ptr: SyntaxStablePtrId,
        diagnostics: &mut SemanticDiagnostics,
    ) -> Result<GenericArgumentId, cairo_lang_diagnostics::DiagnosticAdded> {
        let Some(generic_arg_syntax) = generic_arg_syntax_opt else {
            let lookup_context = self.impl_lookup_context();
            let inference = &mut self.data.inference_data.inference(self.db);
            return inference
                .infer_generic_arg(generic_param, lookup_context, Some(stable_ptr))
                .map_err(|err_set| {
                    inference.report_on_pending_error(err_set, diagnostics, stable_ptr)
                });
        };
        let syntax_db = self.db.upcast();
        Ok(match generic_param {
            GenericParam::Type(_) => {
                let ty = resolve_type(self.db, diagnostics, self, generic_arg_syntax);
                GenericArgumentId::Type(ty)
            }
            GenericParam::Const(const_param) => {
                // TODO(spapini): Currently no bound checks are performed. Move literal validation
                // to inference finalization and use inference here. This will become more relevant
                // when we support constant expressions, which need inference.
                let environment = Environment::empty();

                // Using the resolver's data in the constant computation context, so impl vars are
                // added to the correct inference.
                let mut resolver_data =
                    ResolverData::new(self.module_file_id, self.inference_data.inference_id);
                std::mem::swap(&mut self.data, &mut resolver_data);

                let mut ctx = ComputationContext::new(
                    self.db,
                    diagnostics,
                    Resolver::with_data(self.db, resolver_data),
                    None,
                    environment,
                    ContextFunction::Global,
                );
                let value = compute_expr_semantic(&mut ctx, generic_arg_syntax);

                let const_value = resolve_const_expr_and_evaluate(
                    self.db,
                    &mut ctx,
                    &value,
                    generic_arg_syntax.stable_ptr(syntax_db).untyped(),
                    const_param.ty,
                    false,
                );

                // Update `self` data with const_eval_resolver's data.
                std::mem::swap(&mut ctx.resolver.data, &mut self.data);

                GenericArgumentId::Constant(const_value.intern(self.db))
            }

            GenericParam::Impl(param) => {
                let expr_path = try_extract_matches!(generic_arg_syntax, ast::Expr::Path)
                    .ok_or_else(|| {
                        diagnostics.report(generic_arg_syntax.stable_ptr(syntax_db), UnknownImpl)
                    })?;
                let resolved_impl = match self.resolve_concrete_path(
                    diagnostics,
                    expr_path,
                    NotFoundItemType::Impl,
                )? {
                    ResolvedConcreteItem::Impl(resolved_impl) => resolved_impl,
                    ResolvedConcreteItem::SelfTrait(concrete_trait_id) => {
                        ImplLongId::SelfImpl(concrete_trait_id).intern(self.db)
                    }
                    _ => {
                        return Err(diagnostics
                            .report(generic_arg_syntax.stable_ptr(syntax_db), UnknownImpl));
                    }
                };
                let impl_def_concrete_trait = self.db.impl_concrete_trait(resolved_impl)?;
                let expected_concrete_trait = param.concrete_trait?;
                if let Err(err_set) = self
                    .inference()
                    .conform_traits(impl_def_concrete_trait, expected_concrete_trait)
                {
                    let diag_added = diagnostics.report(
                        generic_arg_syntax.stable_ptr(syntax_db),
                        TraitMismatch {
                            expected_trt: expected_concrete_trait,
                            actual_trt: impl_def_concrete_trait,
                        },
                    );
                    self.inference().consume_reported_error(err_set, diag_added);
                } else {
                    for (trait_ty, ty1) in param.type_constraints.iter() {
                        let ty0 = TypeLongId::ImplType(ImplTypeId::new(
                            resolved_impl,
                            *trait_ty,
                            self.db,
                        ))
                        .intern(self.db);
                        let _ = self.inference().conform_ty(ty0, *ty1).map_err(|err_set| {
                            self.inference().report_on_pending_error(
                                err_set,
                                diagnostics,
                                stable_ptr,
                            )
                        });
                    }
                }
                GenericArgumentId::Impl(resolved_impl)
            }
            GenericParam::NegImpl(_) => {
                return Err(diagnostics
                    .report(generic_arg_syntax.stable_ptr(syntax_db), ArgPassedToNegativeImpl));
            }
        })
    }
    /// Should visibility checks not actually happen for lookups in this module.
    // TODO(orizi): Remove this check when performing a major Cairo update.
    pub fn ignore_visibility_checks(&self, module_id: ModuleId) -> bool {
        let module_crate = module_id.owning_crate(self.db.upcast());
        let module_edition =
            self.db.crate_config(module_crate).map(|c| c.settings.edition).unwrap_or_default();
        module_edition.ignore_visibility()
            || self.settings.edition.ignore_visibility() && module_crate == self.db.core_crate()
    }

    /// Validates whether a given item is allowed based on its feature kind.
    /// This function checks if the item's feature kind is allowed in the current
    /// configuration. If the item uses an unstable, deprecated, or internal feature
    /// that is not permitted, a corresponding diagnostic error is reported.
    pub fn validate_feature_constraints<T: HasFeatureKind>(
        &self,
        diagnostics: &mut SemanticDiagnostics,
        identifier: &ast::TerminalIdentifier,
        item_info: &T,
    ) {
        let syntax_db = self.db.upcast();
        match &item_info.feature_kind() {
            FeatureKind::Unstable { feature, note }
                if !self.data.feature_config.allowed_features.contains(feature) =>
            {
                diagnostics.report(
                    identifier.stable_ptr(syntax_db),
                    UnstableFeature { feature_name: feature.clone(), note: note.clone() },
                );
            }
            FeatureKind::Deprecated { feature, note }
                if !self.data.feature_config.allow_deprecated
                    && !self.data.feature_config.allowed_features.contains(feature) =>
            {
                diagnostics.report(
                    identifier.stable_ptr(syntax_db),
                    DeprecatedFeature { feature_name: feature.clone(), note: note.clone() },
                );
            }
            FeatureKind::Internal { feature, note }
                if !self.data.feature_config.allowed_features.contains(feature) =>
            {
                diagnostics.report(
                    identifier.stable_ptr(syntax_db),
                    InternalFeature { feature_name: feature.clone(), note: note.clone() },
                );
            }
            _ => {}
        }
    }

    /// Validates that an item is usable from the current module or adds a diagnostic.
    /// This includes visibility checks and feature checks.
    fn validate_module_item_usability(
        &self,
        diagnostics: &mut SemanticDiagnostics,
        containing_module_id: ModuleId,
        identifier: &ast::TerminalIdentifier,
        item_info: &ModuleItemInfo,
    ) {
        if !self.is_item_visible(containing_module_id, item_info, self.module_file_id.0) {
            diagnostics.report(
                identifier.stable_ptr(self.db.upcast()),
                ItemNotVisible(item_info.item_id, vec![]),
            );
        }

        self.validate_feature_constraints(diagnostics, identifier, item_info);
    }

    /// Checks if an item is visible from the current module.
    pub fn is_item_visible(
        &self,
        containing_module_id: ModuleId,
        item_info: &ModuleItemInfo,
        user_module: ModuleId,
    ) -> bool {
        let db = self.db.upcast();
        self.ignore_visibility_checks(containing_module_id)
            || visibility::peek_visible_in(
                db,
                item_info.visibility,
                containing_module_id,
                user_module,
            )
    }

    /// Checks if an item uses a feature that is not allowed.
    fn is_item_feature_usable(&self, item_info: &ModuleItemInfo) -> bool {
        match &item_info.feature_kind {
            FeatureKind::Unstable { feature, .. }
            | FeatureKind::Deprecated { feature, .. }
            | FeatureKind::Internal { feature, .. } => {
                self.data.feature_config.allowed_features.contains(feature)
            }
            _ => true,
        }
    }

    // TODO(yuval): on a breaking version change, consider changing warnings to errors.
    /// Warns about the use of a trait in a path inside the same trait or an impl of it, and the use
    /// of an impl in a path inside the same impl, additionally, converts a `Self` equivalent
    /// trait to be resolved as `Self`.
    /// That is, warns about using the actual path equivalent to `Self`, where `Self` can be used.
    fn handle_same_impl_trait(
        &mut self,
        diagnostics: &mut SemanticDiagnostics,
        specialized_item: &mut ResolvedConcreteItem,
        generic_args_syntax_slice: &[ast::GenericArg],
        segment_stable_ptr: SyntaxStablePtrId,
    ) {
        match *specialized_item {
            ResolvedConcreteItem::Trait(current_segment_concrete_trait) => {
                match self.trait_or_impl_ctx {
                    TraitOrImplContext::None => {}
                    TraitOrImplContext::Trait(ctx_trait) => {
                        if self
                            .warn_trait_in_same_trait(
                                diagnostics,
                                current_segment_concrete_trait.trait_id(self.db),
                                generic_args_syntax_slice,
                                ctx_trait,
                                segment_stable_ptr,
                            )
                            .is_err()
                        {
                            *specialized_item =
                                ResolvedConcreteItem::SelfTrait(current_segment_concrete_trait);
                        }
                    }
                    TraitOrImplContext::Impl(ctx_impl_def_id) => {
                        self.warn_trait_in_its_impl(
                            diagnostics,
                            current_segment_concrete_trait,
                            ctx_impl_def_id,
                            segment_stable_ptr,
                        )
                        .ok();
                    }
                };
            }
            ResolvedConcreteItem::Impl(current_segment_impl_id) => {
                if let TraitOrImplContext::Impl(ctx_impl) = self.trait_or_impl_ctx {
                    // A ResolvedConcreteItem::Impl returned by
                    // `specialize_generic_module_item` must be ImplLongId::Concrete.
                    let current_segment_concrete_impl_id = extract_matches!(
                        current_segment_impl_id.lookup_intern(self.db),
                        ImplLongId::Concrete
                    );
                    self.warn_impl_in_same_impl(
                        diagnostics,
                        current_segment_concrete_impl_id.impl_def_id(self.db),
                        generic_args_syntax_slice,
                        ctx_impl,
                        segment_stable_ptr,
                    )
                    .ok();
                }
            }
            _ => {}
        };
    }

    /// Raises a warning diagnostic (and returns an error) if the segment describes an impl in the
    /// context of that impl (that is, could be expressed as `Self`).
    fn warn_impl_in_same_impl(
        &mut self,
        diagnostics: &mut SemanticDiagnostics,
        current_segment_impl_def_id: ImplDefId,
        current_segment_generic_args: &[ast::GenericArg],
        ctx_impl: ImplDefId,
        segment_stable_ptr: SyntaxStablePtrId,
    ) -> Maybe<()> {
        if current_segment_impl_def_id != ctx_impl {
            return Ok(());
        }

        let generic_params = self.db.impl_def_generic_params(ctx_impl)?;
        self.compare_segment_args_to_params(
            diagnostics,
            current_segment_generic_args,
            generic_params,
            segment_stable_ptr,
            ImplInImplMustBeExplicit,
            ImplItemForbiddenInTheImpl,
        )
    }

    /// Raises a warning diagnostic (and returns an error) if the segment is of a concrete trait in
    /// the context of an impl of that concrete trait (that is, could be expressed as `Self`).
    fn warn_trait_in_its_impl(
        &mut self,
        diagnostics: &mut SemanticDiagnostics,
        current_segment_concrete_trait_id: ConcreteTraitId,
        impl_ctx: ImplDefId,
        segment_stable_ptr: SyntaxStablePtrId,
    ) -> Maybe<()> {
        let ctx_impl_trait = self.db.impl_def_trait(impl_ctx)?;
        if current_segment_concrete_trait_id.trait_id(self.db) != ctx_impl_trait {
            return Ok(());
        }

        let ctx_impl_concrete_trait = self.db.impl_def_concrete_trait(impl_ctx)?;
        if ctx_impl_concrete_trait.generic_args(self.db)
            == current_segment_concrete_trait_id.generic_args(self.db)
        {
            return Err(diagnostics.report(segment_stable_ptr, TraitItemForbiddenInItsImpl));
        }
        Ok(())
    }

    /// Raises a warning diagnostic (and returns an error) if the segment describes a trait in the
    /// context of that trait (that is, could be expressed as `Self`).
    fn warn_trait_in_same_trait(
        &mut self,
        diagnostics: &mut SemanticDiagnostics,
        current_segment_trait_id: TraitId,
        current_segment_generic_args: &[ast::GenericArg],
        ctx_trait: TraitId,
        segment_stable_ptr: SyntaxStablePtrId,
    ) -> Maybe<()> {
        if current_segment_trait_id != ctx_trait {
            return Ok(());
        }

        let generic_params = self.db.trait_generic_params(ctx_trait)?;
        self.compare_segment_args_to_params(
            diagnostics,
            current_segment_generic_args,
            generic_params,
            segment_stable_ptr,
            TraitInTraitMustBeExplicit,
            TraitItemForbiddenInTheTrait,
        )
    }

    /// Check if the given generic arguments exactly match the given generic parameters.
    /// This is used to check if a path segment is forbidden in the context of the item referred to
    /// by the segment.
    ///
    /// Fails if not all arguments are explicitly specified or if they are all specified and exactly
    /// the same as the parameters.
    fn compare_segment_args_to_params(
        &mut self,
        diagnostics: &mut SemanticDiagnostics,
        current_segment_generic_args: &[ast::GenericArg],
        generic_params: Vec<GenericParam>,
        segment_stable_ptr: SyntaxStablePtrId,
        must_be_explicit_error: SemanticDiagnosticKind,
        item_forbidden_in_itself_explicit_error: SemanticDiagnosticKind,
    ) -> Maybe<()> {
        // This assumes the current segment item and the context items are equal. In this specific
        // case we disallow implicit arguments.
        if current_segment_generic_args.len() < generic_params.len() {
            return Err(diagnostics.report(segment_stable_ptr, must_be_explicit_error));
        }
        let resolved_args = self.resolve_generic_args(
            diagnostics,
            GenericSubstitution::default(),
            &generic_params,
            current_segment_generic_args,
            segment_stable_ptr,
        )?;

        if generic_params
            .iter()
            .zip_eq(resolved_args.iter())
            .all(|(gparam, garg)| gparam.as_arg(self.db) == *garg)
        {
            return Err(
                diagnostics.report(segment_stable_ptr, item_forbidden_in_itself_explicit_error)
            );
        }
        Ok(())
    }

    /// Specializes a ResolvedGenericItem that came from a Statement Environment.
    fn specialize_generic_statement_arg(
        &mut self,
        segment: &ast::PathSegment,
        diagnostics: &mut SemanticDiagnostics,
        identifier: &ast::TerminalIdentifier,
        inner_generic_item: ResolvedGenericItem,
        generic_args_syntax: Option<Vec<ast::GenericArg>>,
    ) -> ResolvedConcreteItem {
        let segment_stable_ptr = segment.stable_ptr(self.db.upcast()).untyped();
        let mut specialized_item = self
            .specialize_generic_module_item(
                diagnostics,
                identifier,
                inner_generic_item,
                generic_args_syntax.clone(),
            )
            .unwrap();
        self.handle_same_impl_trait(
            diagnostics,
            &mut specialized_item,
            &generic_args_syntax.unwrap_or_default(),
            segment_stable_ptr,
        );
        specialized_item
    }

    /// Resolves the path prefix first segment assuming it is a valid resolver modifier (currently
    /// only `$defsite`). If it's a valid modifier and there is a macro defsite resolver data in
    /// context, returns the resolver for the context.
    fn resolve_placeholder(
        &mut self,
        diagnostics: &mut SemanticDiagnostics,
        segments: &mut Peekable<std::slice::Iter<'_, ast::PathSegment>>,
    ) -> Maybe<Resolver<'db>> {
        if segments.len() == 1 {
            return Err(diagnostics
                .report(segments.next().unwrap().stable_ptr(), EmptyPathAfterResolverModifier));
        }
        match segments.peek() {
            Some(ast::PathSegment::Simple(path_segment_simple)) => {
                let ident = path_segment_simple.ident(self.db.upcast());
                let ident_text = ident.text(self.db.upcast());
                // TODO(Gil): Add support for $callsite.
                if ident_text == MACRO_DEF_SITE {
                    segments.next();
                    if let Some(defsite_resolver_data) = self.macro_defsite_data.as_ref() {
                        Ok(Resolver::with_data(
                            self.db,
                            defsite_resolver_data
                                .clone_with_inference_id(self.db, self.inference_data.inference_id),
                        ))
                    } else {
                        Err(diagnostics
                            .report(ident.stable_ptr(), ResolverModifierNotSupportedInContext))
                    }
                } else {
                    Err(diagnostics.report(ident.stable_ptr(), UnknownResolverModifier {
                        modifier: ident_text,
                    }))
                }
            }
            _ => {
                // Empty path segment after a `$`, diagnostic was added in the parser.
                Err(skip_diagnostic())
            }
        }
    }
}

/// Resolves the segment if it's `Self`. Returns the Some(ResolvedConcreteItem) or Some(Err) if
/// segment == `Self` or None otherwise.
fn resolve_self_segment(
    db: &dyn SemanticGroup,
    diagnostics: &mut SemanticDiagnostics,
    identifier: &ast::TerminalIdentifier,
    trait_or_impl_ctx: &TraitOrImplContext,
) -> Option<Maybe<ResolvedConcreteItem>> {
    require(identifier.text(db.upcast()) == SELF_TYPE_KW)?;
    Some(resolve_actual_self_segment(db, diagnostics, identifier, trait_or_impl_ctx))
}

/// Resolves the `Self` segment given that it's actually `Self`.
fn resolve_actual_self_segment(
    db: &dyn SemanticGroup,
    diagnostics: &mut SemanticDiagnostics,
    identifier: &ast::TerminalIdentifier,
    trait_or_impl_ctx: &TraitOrImplContext,
) -> Maybe<ResolvedConcreteItem> {
    match trait_or_impl_ctx {
        TraitOrImplContext::None => {
            Err(diagnostics.report(identifier.stable_ptr(db.upcast()), SelfNotSupportedInContext))
        }
        TraitOrImplContext::Trait(trait_id) => {
            let generic_parameters = db.trait_generic_params(*trait_id)?;
            let concrete_trait_id = ConcreteTraitLongId {
                trait_id: *trait_id,
                generic_args: generic_params_to_args(&generic_parameters, db),
            }
            .intern(db);
            Ok(ResolvedConcreteItem::SelfTrait(concrete_trait_id))
        }
        TraitOrImplContext::Impl(impl_def_id) => {
            let generic_parameters = db.impl_def_generic_params(*impl_def_id)?;
            let impl_id = ImplLongId::Concrete(
                ConcreteImplLongId {
                    impl_def_id: *impl_def_id,
                    generic_args: generic_params_to_args(&generic_parameters, db),
                }
                .intern(db),
            );
            Ok(ResolvedConcreteItem::Impl(impl_id.intern(db)))
        }
    }
}

/// The base module or crate for the path resolving.
enum ResolvedBase {
    /// The base module is a module.
    Module(ModuleId),
    /// The base module is a crate.
    Crate(CrateId),
    /// The base module to address is the statement
    StatementEnvironment(ResolvedGenericItem),
    /// The item is imported using global use.
    FoundThroughGlobalUse { item_info: ModuleItemInfo, containing_module: ModuleId },
    /// The base module is ambiguous.
    Ambiguous(Vec<ModuleItemId>),
    /// The base module is inaccessible.
    ItemNotVisible(ModuleItemId, Vec<ModuleId>),
}

/// The callbacks to be used by `resolve_path_inner`.
struct ResolvePathInnerCallbacks<ResolvedItem, ResolveFirst, ResolveNext, Validate, Mark>
where
    ResolveFirst: FnOnce(
        &mut Resolver<'_>,
        &mut SemanticDiagnostics,
        &mut Peekable<std::slice::Iter<'_, ast::PathSegment>>,
    ) -> Maybe<ResolvedItem>,
    ResolveNext: FnMut(
        &mut Resolver<'_>,
        &mut SemanticDiagnostics,
        &ResolvedItem,
        &ast::PathSegment,
        NotFoundItemType,
    ) -> Maybe<ResolvedItem>,
    Validate: FnMut(&mut SemanticDiagnostics, &ast::PathSegment) -> Maybe<()>,
    Mark: FnMut(
        &mut ResolvedItems,
        &dyn SemanticGroup,
        &syntax::node::ast::PathSegment,
        ResolvedItem,
    ),
{
    /// Type for the resolved item pointed by the path segments.
    resolved_item_type: PhantomData<ResolvedItem>,
    /// Resolves the first segment of a path.
    resolve_path_first_segment: ResolveFirst,
    /// Given the current resolved item, resolves the next segment.
    resolve_path_next_segment: ResolveNext,
    /// An additional validation to perform for each segment. If it fails, the whole resolution
    /// fails.
    validate_segment: Validate,
    mark: Mark,
}<|MERGE_RESOLUTION|>--- conflicted
+++ resolved
@@ -8,7 +8,7 @@
     ModuleFileId, ModuleId, ModuleItemId, TopLevelLanguageElementId, TraitId, TraitItemId,
     VariantId,
 };
-use cairo_lang_diagnostics::{Maybe, skip_diagnostic};
+use cairo_lang_diagnostics::{Maybe, Maybe, skip_diagnostic, skip_diagnostic};
 use cairo_lang_filesystem::db::{CORELIB_CRATE_NAME, CrateSettings};
 use cairo_lang_filesystem::ids::{CrateId, CrateLongId};
 use cairo_lang_proc_macros::DebugWithDb;
@@ -367,17 +367,12 @@
             self
         };
         // Find where the first segment lies in.
-<<<<<<< HEAD
         let mut item: ResolvedItem = (callbacks.resolve_path_first_segment)(
             active_resolver,
             diagnostics,
             &mut segments,
             statement_env,
         )?;
-=======
-        let mut item: ResolvedItem =
-            (callbacks.resolve_path_first_segment)(self, diagnostics, &mut segments)?;
->>>>>>> e08485ef
 
         // Follow modules.
         while let Some(segment) = segments.next() {
@@ -938,10 +933,10 @@
                         diagnostics.report(identifier.stable_ptr(syntax_db), UnknownEnum)
                     })?;
                     let variant_id = variants.get(&ident).ok_or_else(|| {
-                        diagnostics.report(
-                            identifier.stable_ptr(syntax_db),
-                            NoSuchVariant { enum_id, variant_name: ident },
-                        )
+                        diagnostics.report(identifier.stable_ptr(syntax_db), NoSuchVariant {
+                            enum_id,
+                            variant_name: ident,
+                        })
                     })?;
                     let variant = self.db.variant_semantic(enum_id, *variant_id)?;
                     let concrete_variant =
@@ -1384,10 +1379,10 @@
             ResolvedGenericItem::GenericType(GenericTypeId::Enum(enum_id)) => {
                 let variants = self.db.enum_variants(*enum_id)?;
                 let variant_id = variants.get(&ident).ok_or_else(|| {
-                    diagnostics.report(
-                        identifier.stable_ptr(syntax_db),
-                        NoSuchVariant { enum_id: *enum_id, variant_name: ident },
-                    )
+                    diagnostics.report(identifier.stable_ptr(syntax_db), NoSuchVariant {
+                        enum_id: *enum_id,
+                        variant_name: ident,
+                    })
                 })?;
                 let variant = self.db.variant_semantic(*enum_id, *variant_id)?;
                 Ok(ResolvedGenericItem::Variant(variant))
@@ -1904,27 +1899,27 @@
             FeatureKind::Unstable { feature, note }
                 if !self.data.feature_config.allowed_features.contains(feature) =>
             {
-                diagnostics.report(
-                    identifier.stable_ptr(syntax_db),
-                    UnstableFeature { feature_name: feature.clone(), note: note.clone() },
-                );
+                diagnostics.report(identifier.stable_ptr(syntax_db), UnstableFeature {
+                    feature_name: feature.clone(),
+                    note: note.clone(),
+                });
             }
             FeatureKind::Deprecated { feature, note }
                 if !self.data.feature_config.allow_deprecated
                     && !self.data.feature_config.allowed_features.contains(feature) =>
             {
-                diagnostics.report(
-                    identifier.stable_ptr(syntax_db),
-                    DeprecatedFeature { feature_name: feature.clone(), note: note.clone() },
-                );
+                diagnostics.report(identifier.stable_ptr(syntax_db), DeprecatedFeature {
+                    feature_name: feature.clone(),
+                    note: note.clone(),
+                });
             }
             FeatureKind::Internal { feature, note }
                 if !self.data.feature_config.allowed_features.contains(feature) =>
             {
-                diagnostics.report(
-                    identifier.stable_ptr(syntax_db),
-                    InternalFeature { feature_name: feature.clone(), note: note.clone() },
-                );
+                diagnostics.report(identifier.stable_ptr(syntax_db), InternalFeature {
+                    feature_name: feature.clone(),
+                    note: note.clone(),
+                });
             }
             _ => {}
         }
