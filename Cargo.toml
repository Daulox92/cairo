[profile.release]
overflow-checks = true # Enable integer overflow checks.

[profile.release-with-debug]
inherits = "release"
debug = true

# The profile used for CI in pull requests.
# External dependencies are built with optimization enabled, while crates in this workspace are built
# with `dev` profile and full debug info. This is a trade-off between build time and e2e test time.
[profile.ci-dev]
inherits = "dev"
incremental = false
[profile.ci-dev.package."*"] # external dependencies
opt-level = 1
[profile.ci-dev.package."bimap"]
opt-level = 3
[profile.ci-dev.package."cairo-vm"]
opt-level = 3
[profile.ci-dev.package."rayon"]
opt-level = 3
[profile.ci-dev.package."salsa"]
opt-level = 3
[profile.ci-dev.package."tokio"]
opt-level = 3

[workspace]
resolver = "2"
members = [
    "crates/cairo-lang-casm",
    "crates/cairo-lang-compiler",
    "crates/cairo-lang-debug",
    "crates/cairo-lang-defs",
    "crates/cairo-lang-diagnostics",
    "crates/cairo-lang-doc",
    "crates/cairo-lang-eq-solver",
    "crates/cairo-lang-executable",
    "crates/cairo-lang-execute-utils",
    "crates/cairo-lang-filesystem",
    "crates/cairo-lang-formatter",
    "crates/cairo-lang-lowering",
    "crates/cairo-lang-parser",
    "crates/cairo-lang-plugins",
    "crates/cairo-lang-proc-macros",
    "crates/cairo-lang-project",
    "crates/cairo-lang-runnable-utils",
    "crates/cairo-lang-runner",
    "crates/cairo-lang-semantic",
    "crates/cairo-lang-sierra",
    "crates/cairo-lang-sierra-ap-change",
    "crates/cairo-lang-sierra-gas",
    "crates/cairo-lang-sierra-generator",
    "crates/cairo-lang-sierra-to-casm",
    "crates/cairo-lang-sierra-type-size",
    "crates/cairo-lang-starknet",
    "crates/cairo-lang-starknet-classes",
    "crates/cairo-lang-syntax",
    "crates/cairo-lang-syntax-codegen",
    "crates/cairo-lang-test-plugin",
    "crates/cairo-lang-test-runner",
    "crates/cairo-lang-utils",
    "crates/bin/cairo-compile",
    "crates/bin/cairo-execute",
    "crates/bin/cairo-format",
    "crates/bin/cairo-run",
    "crates/bin/cairo-size-profiler",
    "crates/bin/cairo-test",
    "crates/bin/generate-syntax",
    "crates/bin/sierra-compile",
    "crates/bin/starknet-compile",
    "crates/bin/starknet-sierra-compile",
    "crates/bin/starknet-sierra-extract-code",
    "crates/bin/get-lowering",
    "crates/bin/starknet-sierra-upgrade-validate",
    "tests",
]
exclude = ["ensure-no_std"]

[workspace.package]
version = "2.12.0"
edition = "2021"
rust-version = "1.86"
repository = "https://github.com/starkware-libs/cairo/"
license = "Apache-2.0"
license-file = "LICENSE"

[workspace.dependencies]
anyhow = "1.0.98"
ark-ff = "0.5.0"
ark-secp256k1 = "0.5.0"
ark-secp256r1 = "0.5.0"
ark-std = "0.5.0"
assert_matches = "1.5"
bimap = "0.6.3"
bincode = { version = "2", features = ["serde"] }
cairo-lang-primitive-token = "1"
<<<<<<< HEAD
cairo-vm = { git = "https://github.com/lambdaclass/cairo-vm.git", rev = "d3c649c129e6877d4af2ffda1e95781707aa1ad1", features = [
    "extensive_hints",
    "mod_builtin",
    "clap",
] }
clap = { version = "4.5.29", features = ["derive"] }
=======
cairo-vm = { version = "2.0.1", features = ["mod_builtin"] }
clap = { version = "4.5.42", features = ["derive"] }
>>>>>>> a1ba5a38
colored = "3.0.0"
const-fnv1a-hash = "1.1.0"
const_format = "0.2.34"
convert_case = "0.8.0"
derivative = "2.2.0"
diffy = "0.4.2"
<<<<<<< HEAD
env_logger = "0.11.6"
genco = "0.17.10"
good_lp = { version = "1.11.0", features = [
    "minilp",
], default-features = false }
hashbrown = "0.15.2"
=======
env_logger = "0.11.8"
genco = "0.18.0"
good_lp = { version = "1.14.0", features = [
    "minilp",
], default-features = false }
hashbrown = "0.15.4"
>>>>>>> a1ba5a38
id-arena = "2.2.1"
ignore = "0.4.23"
indent = "0.1.1"
indexmap = { version = "2.10.0", default-features = false }
indoc = "2.0.6"
itertools = { version = "0.14.0", default-features = false }
keccak = "0.1.5"
lalrpop-util = { version = "0.22.2", features = ["lexer"] }
log = "0.4.27"
num-bigint = { version = "0.4.6", default-features = false }
num-integer = "0.1.46"
num-traits = { version = "0.2.19", default-features = false }
parity-scale-codec = { version = "3.7.5", default-features = false, features = [
    "derive",
] }
path-clean = "1.0.1"
pretty_assertions = "1.4.1"
proc-macro2 = "1.0.95"
quote = "1.0.40"
rand = "0.9.2"
rayon = "1.10.0"
<<<<<<< HEAD
rstest = "0.25.0"
salsa = { package = "rust-analyzer-salsa", version = "0.17.0-pre.6" }
schemars = { version = "0.8.21", features = ["preserve_order"] }
semver = { version = "1.0.25", features = ["serde"] }
serde = { version = "1.0.217", default-features = false, features = [
    "derive",
    "rc",
] }
serde_json = "1.0.138"
=======
rstest = "0.26.1"
salsa = "0.23.0"
schemars = { version = "1.0.4", features = ["preserve_order"] }
semver = { version = "1.0.26", features = ["serde"] }
serde = { version = "1.0.219", default-features = false, features = [
    "derive",
    "rc",
] }
serde_json = "1.0.142"
>>>>>>> a1ba5a38
typetag = "0.2"
sha2 = "0.10.9"
sha3 = "0.10.8"
smol_str = { version = "0.3.2", default-features = false }
starknet-types-core = { version = "0.1.7", features = [
    "hash",
    "prime-bigint",
    "serde",
] }
syn = { version = "2.0.104", features = ["full", "extra-traits"] }
test-case = "3.3.1"
test-case-macros = "3.3.1"
test-log = "0.2.18"
thiserror = "2.0.12"
time = { version = "0.3.41", features = [
    "formatting",
    "macros",
    "local-offset",
] }
tokio = { version = "1.47.1", features = ["full", "sync"] }
toml = "0.9.5"
unescaper = "0.1.6"
vector-map = { version = "1.0.2", features = ["serde_impl"] }
xshell = "0.2.7"
xxhash-rust = { version = "0.8", features = ["xxh3"] }

openssl = { version = "0.10.73" }<|MERGE_RESOLUTION|>--- conflicted
+++ resolved
@@ -94,38 +94,24 @@
 bimap = "0.6.3"
 bincode = { version = "2", features = ["serde"] }
 cairo-lang-primitive-token = "1"
-<<<<<<< HEAD
 cairo-vm = { git = "https://github.com/lambdaclass/cairo-vm.git", rev = "d3c649c129e6877d4af2ffda1e95781707aa1ad1", features = [
     "extensive_hints",
     "mod_builtin",
     "clap",
 ] }
-clap = { version = "4.5.29", features = ["derive"] }
-=======
-cairo-vm = { version = "2.0.1", features = ["mod_builtin"] }
 clap = { version = "4.5.42", features = ["derive"] }
->>>>>>> a1ba5a38
 colored = "3.0.0"
 const-fnv1a-hash = "1.1.0"
 const_format = "0.2.34"
 convert_case = "0.8.0"
 derivative = "2.2.0"
 diffy = "0.4.2"
-<<<<<<< HEAD
-env_logger = "0.11.6"
-genco = "0.17.10"
-good_lp = { version = "1.11.0", features = [
-    "minilp",
-], default-features = false }
-hashbrown = "0.15.2"
-=======
 env_logger = "0.11.8"
 genco = "0.18.0"
 good_lp = { version = "1.14.0", features = [
     "minilp",
 ], default-features = false }
 hashbrown = "0.15.4"
->>>>>>> a1ba5a38
 id-arena = "2.2.1"
 ignore = "0.4.23"
 indent = "0.1.1"
@@ -147,17 +133,6 @@
 quote = "1.0.40"
 rand = "0.9.2"
 rayon = "1.10.0"
-<<<<<<< HEAD
-rstest = "0.25.0"
-salsa = { package = "rust-analyzer-salsa", version = "0.17.0-pre.6" }
-schemars = { version = "0.8.21", features = ["preserve_order"] }
-semver = { version = "1.0.25", features = ["serde"] }
-serde = { version = "1.0.217", default-features = false, features = [
-    "derive",
-    "rc",
-] }
-serde_json = "1.0.138"
-=======
 rstest = "0.26.1"
 salsa = "0.23.0"
 schemars = { version = "1.0.4", features = ["preserve_order"] }
@@ -167,7 +142,6 @@
     "rc",
 ] }
 serde_json = "1.0.142"
->>>>>>> a1ba5a38
 typetag = "0.2"
 sha2 = "0.10.9"
 sha3 = "0.10.8"
