use cairo_lang_defs::patcher::RewriteNode;
use cairo_lang_defs::plugin::{MacroPluginMetadata, PluginDiagnostic, PluginResult};
use cairo_lang_defs::plugin_utils::not_legacy_macro_diagnostic;
use cairo_lang_parser::macro_helpers::AsLegacyInlineMacro;
use cairo_lang_plugins::plugins::HasItemsInCfgEx;
use cairo_lang_starknet_classes::keccak::starknet_keccak;
use cairo_lang_syntax::node::db::SyntaxGroup;
use cairo_lang_syntax::node::helpers::{
    GetIdentifier, PathSegmentEx, QueryAttrs, is_single_arg_attr,
};
use cairo_lang_syntax::node::ids::SyntaxStablePtrId;
use cairo_lang_syntax::node::{Terminal, TypedStablePtr, TypedSyntaxNode, ast};
use const_format::formatcp;
use indoc::formatdoc;
use smol_str::SmolStr;

use super::generation_data::{ContractGenerationData, StarknetModuleCommonGenerationData};
use super::{StarknetModuleKind, grand_grand_parent_starknet_module};
use crate::plugin::consts::{
    ABI_ATTR, ABI_ATTR_EMBED_V0_ARG, ABI_ATTR_PER_ITEM_ARG, COMPONENT_INLINE_MACRO,
    CONCRETE_COMPONENT_STATE_NAME, CONTRACT_STATE_NAME, EVENT_TRAIT, EVENT_TYPE_NAME,
    EXTERNAL_ATTR, HAS_COMPONENT_TRAIT, STORAGE_STRUCT_NAME, SUBSTORAGE_ATTR,
};
use crate::plugin::entry_point::{
    EntryPointGenerationParams, EntryPointKind, EntryPointsGenerationData, handle_entry_point,
};
use crate::plugin::storage::handle_storage_struct;
use crate::plugin::utils::{forbid_attributes_in_impl, has_v0_attribute_ex};

/// Accumulated data specific for contract generation.
#[derive(Default)]
pub struct ContractSpecificGenerationData {
    test_config: RewriteNode,
    entry_points_code: EntryPointsGenerationData,
    components_data: ComponentsGenerationData,
}

/// Data collected by the plugin for eventual validation of the contract.
#[derive(Default)]
struct ComponentsGenerationData {
    /// The components defined in the contract using the `component!` inline macro.
    pub components: Vec<NestedComponent>,
    /// The contract's storage members that are marked with the `substorage` attribute.
    pub substorage_members: Vec<String>,
    /// The contract's event variants that are defined in the main event enum of the contract.
    pub nested_event_variants: Vec<SmolStr>,
}

/// A component defined in a contract using the `component!` inline macro.
pub struct NestedComponent {
    pub component_path: ast::ExprPath,
    pub storage_name: ast::ExprPath,
    pub event_name: ast::ExprPath,
    /// The original ast node of the component usage declaration.
    pub node: ast::ItemInlineMacro,
}

impl ComponentsGenerationData {
    pub fn into_rewrite_node(
        self,
        db: &dyn SyntaxGroup,
        diagnostics: &mut Vec<PluginDiagnostic>,
    ) -> RewriteNode {
        let mut has_component_impls = vec![];
<<<<<<< HEAD
        for NestedComponent { component_path, storage_name, event_name, node } in &self.components {
            if !self.validate_component(db, diagnostics, storage_name, event_name) {
=======
        for NestedComponent { component_path, storage_name, event_name, node } in
            self.components.iter()
        {
            if !self.validate_component(db, diagnostics, storage_name, node, event_name) {
>>>>>>> cf9d48c2
                // Don't generate the code for the impl of HasComponent.
                continue;
            }
            // TODO(yuval): consider supporting 2 components with the same name and different paths.
            // Currently it doesn't work as the name of the impl is the same.
            let Some(component_segment) = component_path.segments(db).elements(db).last().cloned()
            else {
                diagnostics.push(PluginDiagnostic::error_with_inner_span(
                    db,
                    node.stable_ptr(db),
                    component_path.as_syntax_node(),
                    "Component path must contain at least one segment.".into(),
                ));
                continue;
            };

            let component_name = component_segment.identifier_ast(db);
            let has_component_impl = RewriteNode::interpolate_patched(
                &formatdoc!(
                    "impl HasComponentImpl_$component_name$ of \
                     $component_path$::{HAS_COMPONENT_TRAIT}<{CONTRACT_STATE_NAME}> {{
           fn get_component(self: @{CONTRACT_STATE_NAME}) -> \
                     @$component_path$::{CONCRETE_COMPONENT_STATE_NAME} {{
                        @$component_path$::unsafe_new_component_state::<{CONTRACT_STATE_NAME}>()
           }}
           fn get_component_mut(ref self: {CONTRACT_STATE_NAME}) -> \
                     $component_path$::{CONCRETE_COMPONENT_STATE_NAME} {{
               $component_path$::unsafe_new_component_state::<{CONTRACT_STATE_NAME}>()
           }}
           fn get_contract(self: @$component_path$::{CONCRETE_COMPONENT_STATE_NAME}) -> \
                     @{CONTRACT_STATE_NAME} {{
               @unsafe_new_contract_state()
           }}
           fn get_contract_mut(ref self: $component_path$::{CONCRETE_COMPONENT_STATE_NAME}) -> \
                     {CONTRACT_STATE_NAME} {{
               unsafe_new_contract_state()
           }}
           fn emit<S, impl IntoImp: core::traits::Into<S, \
                     $component_path$::{EVENT_TYPE_NAME}>>(ref self: \
                     $component_path$::{CONCRETE_COMPONENT_STATE_NAME}, event: S) {{
               let event: $component_path$::{EVENT_TYPE_NAME} = core::traits::Into::into(event);
               let mut contract = $component_path$::{HAS_COMPONENT_TRAIT}::get_contract_mut(ref \
                     self);
               ContractStateEventEmitter::emit(ref contract, Event::$event_name$(event));
           }}
       }}
       "
                ),
                &[
                    ("component_name".to_string(), RewriteNode::from_ast_trimmed(&component_name)),
                    ("component_path".to_string(), RewriteNode::from_ast_trimmed(component_path)),
                    ("storage_name".to_string(), RewriteNode::from_ast_trimmed(storage_name)),
                    ("event_name".to_string(), RewriteNode::from_ast_trimmed(event_name)),
                ]
                .into(),
            )
            .mapped(db, node);

            has_component_impls.push(has_component_impl);
        }
        RewriteNode::new_modified(has_component_impls)
    }

    /// Validate the component
    fn validate_component(
        &self,
        db: &dyn SyntaxGroup,
        diagnostics: &mut Vec<PluginDiagnostic>,
        storage_name: &ast::ExprPath,
        component_macro: &ast::ItemInlineMacro,
        event_name: &ast::ExprPath,
    ) -> bool {
        let mut is_valid = true;

        let storage_name_syntax_node = storage_name.as_syntax_node();
        if !self.substorage_members.contains(&storage_name_syntax_node.get_text(db)) {
            diagnostics.push(PluginDiagnostic::error_with_inner_span(
                db,
                component_macro.stable_ptr(db).untyped(),
                storage_name.as_syntax_node(),
                format!(
                    "`{0}` is not a substorage member in the contract's \
                     `{STORAGE_STRUCT_NAME}`.\nConsider adding to \
                     `{STORAGE_STRUCT_NAME}`:\n```\n#[{SUBSTORAGE_ATTR}(v0)]\n{0}: \
                     path::to::component::{STORAGE_STRUCT_NAME},\n````",
                    storage_name_syntax_node.get_text_without_trivia(db)
                ),
            ));
            is_valid = false;
        }

        let event_name_str = event_name.as_syntax_node().get_text_without_trivia(db);
        if !self.nested_event_variants.contains(&event_name_str.clone().into()) {
            diagnostics.push(PluginDiagnostic::error_with_inner_span(
                db,
                component_macro.stable_ptr(db).untyped(),
                event_name.as_syntax_node(),
                format!(
                    "`{event_name_str}` is not a nested event in the contract's \
                     `{EVENT_TYPE_NAME}` enum.\nConsider adding to the `{EVENT_TYPE_NAME}` \
                     enum:\n```\n{event_name_str}: \
                     path::to::component::{EVENT_TYPE_NAME},\n```\nNote: currently with \
                     components, only an enum {EVENT_TYPE_NAME} directly in the contract is \
                     supported.",
                ),
            ));
            is_valid = false;
        }

        is_valid
    }
}

/// The event emitter code for a contract.
const EVENT_EMITTER_CODE: &str = formatcp! {
"    impl {CONTRACT_STATE_NAME}EventEmitter of starknet::event::EventEmitter<
        {CONTRACT_STATE_NAME}, {EVENT_TYPE_NAME}
    > {{
        fn emit<S, impl IntoImp: core::traits::Into<S, {EVENT_TYPE_NAME}>>(
            ref self: {CONTRACT_STATE_NAME}, event: S
        ) {{
            let event: {EVENT_TYPE_NAME} = core::traits::Into::into(event);
            let mut keys = Default::<core::array::Array>::default();
            let mut data = Default::<core::array::Array>::default();
            {EVENT_TRAIT}::append_keys_and_data(@event, ref keys, ref data);
            starknet::SyscallResultTrait::unwrap_syscall(
                starknet::syscalls::emit_event_syscall(
                    core::array::ArrayTrait::span(@keys),
                    core::array::ArrayTrait::span(@data),
                )
            )
        }}
    }}
"
};

impl ContractSpecificGenerationData {
    pub fn into_rewrite_node(
        self,
        db: &dyn SyntaxGroup,
        diagnostics: &mut Vec<PluginDiagnostic>,
    ) -> RewriteNode {
        RewriteNode::interpolate_patched(
            &formatdoc! {"
                // TODO(Gil): This generates duplicate diagnostics because of the plugin system, squash the duplicates into one.
                #[deprecated(
                    feature: \"deprecated_legacy_map\",
                    note: \"Use `starknet::storage::Map` instead.\"
                )]
                #[allow(unused_imports)]
                use starknet::storage::Map as LegacyMap;
                $test_config$
                $entry_points_code$
                {EVENT_EMITTER_CODE}
                $components_code$"},
            &[
                ("test_config".to_string(), self.test_config),
                ("entry_points_code".to_string(), self.entry_points_code.into_rewrite_node()),
                (
                    "components_code".to_string(),
                    self.components_data.into_rewrite_node(db, diagnostics),
                ),
            ]
            .into(),
        )
    }
}

/// Handles a single item inside a contract module.
fn handle_contract_item(
    db: &dyn SyntaxGroup,
    diagnostics: &mut Vec<PluginDiagnostic>,
    item: &ast::ModuleItem,
    metadata: &MacroPluginMetadata<'_>,
    data: &mut ContractGenerationData,
) {
    match item {
        ast::ModuleItem::FreeFunction(item_function) => {
            handle_contract_free_function(
                db,
                diagnostics,
                item_function,
                &mut data.specific.entry_points_code,
            );
        }
        ast::ModuleItem::Impl(item_impl) => {
            handle_contract_impl(
                db,
                diagnostics,
                item_impl,
                metadata,
                &mut data.specific.entry_points_code,
            );
        }
        ast::ModuleItem::Struct(item_struct)
            if item_struct.name(db).text(db) == STORAGE_STRUCT_NAME =>
        {
            handle_storage_struct(
                db,
                diagnostics,
                item_struct.clone(),
                StarknetModuleKind::Contract,
                &mut data.common,
                metadata,
            );
            for member in item_struct.members(db).elements(db) {
                // v0 is not validated here to not create multiple diagnostics. It's already
                // verified in handle_storage_struct above.
                if member.has_attr(db, SUBSTORAGE_ATTR) {
                    data.specific
                        .components_data
                        .substorage_members
                        .push(member.name(db).text(db).to_string());
                }
            }
        }
        ast::ModuleItem::ImplAlias(alias_ast) => {
            let abi_attrs = alias_ast.query_attr(db, ABI_ATTR);
            if abi_attrs.is_empty() {
                return;
            }
            if abi_attrs.iter().all(|attr| is_single_arg_attr(db, attr, ABI_ATTR_EMBED_V0_ARG)) {
                handle_embed_impl_alias(
                    db,
                    diagnostics,
                    alias_ast,
                    &mut data.specific.entry_points_code,
                );
            } else {
                diagnostics.push(PluginDiagnostic::error(
                    alias_ast.stable_ptr(db),
                    format!(
                        "The '{ABI_ATTR}' attribute for impl aliases only supports the \
                         '{ABI_ATTR_EMBED_V0_ARG}' argument.",
                    ),
                ));
            }
        }
        ast::ModuleItem::InlineMacro(inline_macro_ast)
            if inline_macro_ast.name(db).text(db) == COMPONENT_INLINE_MACRO =>
        {
            handle_component_inline_macro(db, diagnostics, inline_macro_ast, &mut data.specific)
        }
        _ => {}
    }
}

/// Generates the code that is specific for a contract.
pub(super) fn generate_contract_specific_code(
    db: &dyn SyntaxGroup,
    diagnostics: &mut Vec<PluginDiagnostic>,
    common_data: StarknetModuleCommonGenerationData,
    body: &ast::ModuleBody,
    module_ast: &ast::ItemModule,
    metadata: &MacroPluginMetadata<'_>,
    event_variants: Vec<SmolStr>,
) -> RewriteNode {
    let mut generation_data = ContractGenerationData { common: common_data, ..Default::default() };
    generation_data.specific.components_data.nested_event_variants = event_variants;
    for item in body.iter_items_in_cfg(db, metadata.cfg_set) {
        handle_contract_item(db, diagnostics, &item, metadata, &mut generation_data);
    }

    let test_class_hash = format!(
        "0x{:x}",
        starknet_keccak(module_ast.as_syntax_node().get_text_without_trivia(db).as_bytes(),)
    );

    generation_data.specific.test_config = RewriteNode::Text(formatdoc!(
        "#[cfg(target: 'test')]
            pub const TEST_CLASS_HASH: starknet::ClassHash = {test_class_hash}.try_into().unwrap();
"
    ));

    generation_data.into_rewrite_node(db, diagnostics)
}

/// Handles a contract entrypoint function.
fn handle_contract_entry_point(
    entry_point_kind: EntryPointKind,
    item_function: &ast::FunctionWithBody,
    wrapped_function_path: RewriteNode,
    wrapper_identifier: String,
    db: &dyn SyntaxGroup,
    diagnostics: &mut Vec<PluginDiagnostic>,
    data: &mut EntryPointsGenerationData,
) {
    handle_entry_point(
        db,
        EntryPointGenerationParams {
            entry_point_kind,
            item_function,
            wrapped_function_path,
            wrapper_identifier,
            unsafe_new_contract_state_prefix: "",
            generic_params: RewriteNode::empty(),
        },
        diagnostics,
        data,
    )
}

/// Handles a free function inside a contract module.
fn handle_contract_free_function(
    db: &dyn SyntaxGroup,
    diagnostics: &mut Vec<PluginDiagnostic>,
    item_function: &ast::FunctionWithBody,
    data: &mut EntryPointsGenerationData,
) {
    let Some(entry_point_kind) =
        EntryPointKind::try_from_function_with_body(db, diagnostics, item_function)
    else {
        return;
    };
    let function_name = item_function.declaration(db).name(db);
    let function_name_node = RewriteNode::from_ast_trimmed(&function_name);
    handle_contract_entry_point(
        entry_point_kind,
        item_function,
        function_name_node,
        function_name.text(db).into(),
        db,
        diagnostics,
        data,
    );
}

/// Handles an impl inside a contract module.
fn handle_contract_impl(
    db: &dyn SyntaxGroup,
    diagnostics: &mut Vec<PluginDiagnostic>,
    imp: &ast::ItemImpl,
    metadata: &MacroPluginMetadata<'_>,
    data: &mut EntryPointsGenerationData,
) {
    let abi_config = impl_abi_config(db, diagnostics, imp);
    if abi_config == ImplAbiConfig::None {
        return;
    }
    let ast::MaybeImplBody::Some(impl_body) = imp.body(db) else {
        return;
    };
    let impl_name = imp.name(db);
    let impl_name_node = RewriteNode::from_ast_trimmed(&impl_name);
    for item in impl_body.iter_items_in_cfg(db, metadata.cfg_set) {
        if abi_config == ImplAbiConfig::Embed {
            forbid_attributes_in_impl(db, diagnostics, &item, "#[abi(embed_v0)]");
        } else if abi_config == ImplAbiConfig::External {
            forbid_attributes_in_impl(db, diagnostics, &item, "#[external(v0)]");
        }

        let ast::ImplItem::Function(item_function) = item else {
            continue;
        };
        let entry_point_kind = if abi_config == ImplAbiConfig::PerItem {
            let Some(entry_point_kind) =
                EntryPointKind::try_from_attrs(db, diagnostics, &item_function)
            else {
                continue;
            };
            entry_point_kind
        } else {
            // matches!(abi_config, ImplAbiConfig::Embed | ImplAbiConfig::External)
            EntryPointKind::External
        };
        let function_name = item_function.declaration(db).name(db);
        let function_name_node = RewriteNode::interpolate_patched(
            "$impl_name$::$func_name$",
            &[
                ("impl_name".to_string(), impl_name_node.clone()),
                ("func_name".to_string(), RewriteNode::from_ast_trimmed(&function_name)),
            ]
            .into(),
        );
        let wrapper_identifier = format!("{}__{}", impl_name.text(db), function_name.text(db));
        handle_contract_entry_point(
            entry_point_kind,
            &item_function,
            function_name_node,
            wrapper_identifier,
            db,
            diagnostics,
            data,
        );
    }
}

/// The configuration of an impl addition to the abi.
#[derive(PartialEq, Eq)]
enum ImplAbiConfig {
    /// No ABI configuration.
    None,
    /// The impl is marked with `#[abi(per_item)]`. Each item should provide its own configuration.
    PerItem,
    /// The impl is marked with `#[abi(embed_v0)]`. The entire impl and the interface are embedded
    /// into the ABI.
    Embed,
    /// The impl is marked with `#[external(v0)]`. The entire impl is embedded into the ABI as
    /// external functions.
    External,
}

/// Returns the configuration of an impl addition to the abi using `#[abi(...)]` or the old
/// equivalent `#[external(v0)]`.
fn impl_abi_config(
    db: &dyn SyntaxGroup,
    diagnostics: &mut Vec<PluginDiagnostic>,
    imp: &ast::ItemImpl,
) -> ImplAbiConfig {
    if let Some(abi_attr) = imp.find_attr(db, ABI_ATTR) {
        if is_single_arg_attr(db, &abi_attr, ABI_ATTR_PER_ITEM_ARG) {
            ImplAbiConfig::PerItem
        } else if is_single_arg_attr(db, &abi_attr, ABI_ATTR_EMBED_V0_ARG) {
            ImplAbiConfig::Embed
        } else {
            diagnostics.push(PluginDiagnostic::error(
                abi_attr.stable_ptr(db),
                format!(
                    "The '{ABI_ATTR}' attribute for impls only supports the \
                     '{ABI_ATTR_PER_ITEM_ARG}' or '{ABI_ATTR_EMBED_V0_ARG}' argument.",
                ),
            ));
            ImplAbiConfig::None
        }
    } else if has_v0_attribute_ex(db, diagnostics, imp, EXTERNAL_ATTR, || {
        Some(format!(
            "The '{EXTERNAL_ATTR}' attribute on impls is deprecated. Use \
             '{ABI_ATTR}({ABI_ATTR_PER_ITEM_ARG})' or '{ABI_ATTR}({ABI_ATTR_EMBED_V0_ARG})'."
        ))
    }) {
        ImplAbiConfig::External
    } else {
        ImplAbiConfig::None
    }
}

/// Handles an embedded impl by an impl alias.
fn handle_embed_impl_alias(
    db: &dyn SyntaxGroup,
    diagnostics: &mut Vec<PluginDiagnostic>,
    alias_ast: &ast::ItemImplAlias,
    data: &mut EntryPointsGenerationData,
) {
    let has_generic_params = match alias_ast.generic_params(db) {
        ast::OptionWrappedGenericParamList::Empty(_) => false,
        ast::OptionWrappedGenericParamList::WrappedGenericParamList(generics) => {
            !generics.generic_params(db).elements(db).is_empty()
        }
    };
    if has_generic_params {
        diagnostics.push(PluginDiagnostic::error(
            alias_ast.stable_ptr(db),
            format!(
                "Generic parameters are not supported in impl aliases with \
                 `#[{ABI_ATTR}({ABI_ATTR_EMBED_V0_ARG})]`."
            ),
        ));
        return;
    }
    let elements = alias_ast.impl_path(db).segments(db).elements(db);
    let Some((impl_final_part, impl_module)) = elements.split_last() else {
        unreachable!("impl_path should have at least one segment")
    };

    if !is_first_generic_arg_contract_state(db, impl_final_part) {
        diagnostics.push(PluginDiagnostic::error(
            alias_ast.stable_ptr(db),
            format!(
                "First generic argument of impl alias with \
                 `#[{ABI_ATTR}({ABI_ATTR_EMBED_V0_ARG})]` must be `{CONTRACT_STATE_NAME}`."
            ),
        ));
        return;
    }
    let impl_name = impl_final_part.identifier_ast(db);
    let impl_module = RewriteNode::interspersed(
        impl_module.iter().map(RewriteNode::from_ast_trimmed),
        RewriteNode::text("::"),
    );
    data.generated_wrapper_functions.push(
        RewriteNode::interpolate_patched(
            &formatdoc! {"
            impl ContractState$impl_name$ of
                $impl_module$::UnsafeNewContractStateTraitFor$impl_name$<{CONTRACT_STATE_NAME}> {{
                fn unsafe_new_contract_state() -> {CONTRACT_STATE_NAME} {{
                    unsafe_new_contract_state()
                }}
            }}
        "},
            &[
                ("impl_name".to_string(), RewriteNode::from_ast_trimmed(&impl_name)),
                ("impl_module".to_string(), impl_module),
            ]
            .into(),
        )
        .mapped(db, alias_ast),
    );
}

/// Handles a `component!` inline macro. Assumes that the macro name is `COMPONENT_INLINE_MACRO`.
/// Verifies that the macro pattern is:
/// component!(name: <component_name>, storage: <storage_name>, event: <event_name>);
/// If the macro pattern is as expected, generates the code for impl of HasComponent in the
/// contract.
pub fn handle_component_inline_macro(
    db: &dyn SyntaxGroup,
    diagnostics: &mut Vec<PluginDiagnostic>,
    component_macro_ast: &ast::ItemInlineMacro,
    data: &mut ContractSpecificGenerationData,
) {
    let Some(legacy_component_macro_ast) = component_macro_ast.as_legacy_inline_macro(db) else {
        diagnostics
            .push(not_legacy_macro_diagnostic(component_macro_ast.as_syntax_node().stable_ptr(db)));
        return;
    };
    let macro_args = match legacy_component_macro_ast.arguments(db) {
        ast::WrappedArgList::ParenthesizedArgList(args) => args.arguments(db),
        _ => {
            diagnostics.push(invalid_macro_diagnostic(db, component_macro_ast));
            return;
        }
    };
    let arguments = macro_args.elements(db);
    let [path_arg, storage_arg, event_arg] = arguments.as_slice() else {
        diagnostics.push(invalid_macro_diagnostic(db, component_macro_ast));
        return;
    };

    let (Some(component_path), Some(storage_name), Some(event_name)) = (
        try_extract_named_macro_argument(
            db,
            diagnostics,
            path_arg,
            "path",
            false,
            component_macro_ast.stable_ptr(db),
        ),
        try_extract_named_macro_argument(
            db,
            diagnostics,
            storage_arg,
            "storage",
            true,
            component_macro_ast.stable_ptr(db),
        ),
        try_extract_named_macro_argument(
            db,
            diagnostics,
            event_arg,
            "event",
            true,
            component_macro_ast.stable_ptr(db),
        ),
    ) else {
        return;
    };

    data.components_data.components.push(NestedComponent {
        component_path,
        storage_name,
        event_name,
        node: component_macro_ast.clone(),
    });
}

/// Returns an invalid `component` macro diagnostic.
fn invalid_macro_diagnostic(
    db: &dyn SyntaxGroup,
    component_macro_ast: &ast::ItemInlineMacro,
) -> PluginDiagnostic {
    PluginDiagnostic::error(
        component_macro_ast.stable_ptr(db),
        format!(
            "Invalid component macro, expected `{COMPONENT_INLINE_MACRO}!(name: \
             \"<component_name>\", storage: \"<storage_name>\", event: \"<event_name>\");`"
        ),
    )
}

/// Remove a `component!` inline macro from the original code if it's inside a starknet::contract.
/// Assumes that the macro name is `COMPONENT_INLINE_MACRO`.
pub fn remove_component_inline_macro(
    db: &dyn SyntaxGroup,
    component_macro_ast: &ast::ItemInlineMacro,
) -> PluginResult {
    if let Some((_module_ast, module_kind, _)) =
        grand_grand_parent_starknet_module(component_macro_ast.as_syntax_node(), db)
    {
        if module_kind == StarknetModuleKind::Contract {
            return PluginResult { code: None, diagnostics: vec![], remove_original_item: true };
        }
    }
    PluginResult { code: None, diagnostics: vec![], remove_original_item: false }
}

/// Checks whether the first generic argument in the path segment is `CONTRACT_STATE_NAME`.
fn is_first_generic_arg_contract_state(
    db: &dyn SyntaxGroup,
    final_path_segment: &ast::PathSegment,
) -> bool {
    let Some(generic_args) = final_path_segment.generic_args(db) else {
        return false;
    };
    let Some(ast::GenericArg::Unnamed(first_generic_arg)) = generic_args.first() else {
        return false;
    };
    let ast::GenericArgValue::Expr(first_generic_arg) = first_generic_arg.value(db) else {
        return false;
    };
    let ast::Expr::Path(first_generic_arg) = first_generic_arg.expr(db) else {
        return false;
    };
    first_generic_arg.identifier(db) == CONTRACT_STATE_NAME
}

/// Verifies that a given Arg is named with given name and that the value is a path (simple if
/// `only_simple_identifier` is true). Returns the value path if the verification succeeds,
/// otherwise returns None.
fn try_extract_named_macro_argument(
    db: &dyn SyntaxGroup,
    diagnostics: &mut Vec<PluginDiagnostic>,
    arg_ast: &ast::Arg,
    arg_name: &str,
    only_simple_identifier: bool,
    component_macro_stable_ptr: impl Into<SyntaxStablePtrId>,
) -> Option<ast::ExprPath> {
    match arg_ast.arg_clause(db) {
        ast::ArgClause::Named(clause) if clause.name(db).text(db) == arg_name => {
            match clause.value(db) {
                ast::Expr::Path(path) => {
                    if !only_simple_identifier {
                        return Some(path);
                    }
                    let elements = path.segments(db).elements(db);
                    if elements.len() != 1
                        || !matches!(elements.last().unwrap(), ast::PathSegment::Simple(_))
                    {
                        diagnostics.push(PluginDiagnostic::error_with_inner_span(
                            db,
                            component_macro_stable_ptr,
                            path.as_syntax_node(),
                            format!(
                                "Component macro argument `{arg_name}` must be a simple \
                                 identifier.",
                            ),
                        ));
                        return None;
                    }
                    Some(path)
                }
                value => {
                    diagnostics.push(PluginDiagnostic::error_with_inner_span(
                        db,
                        component_macro_stable_ptr,
                        value.as_syntax_node(),
                        format!(
                            "Component macro argument `{arg_name}` must be a path expression.",
                        ),
                    ));
                    None
                }
            }
        }
        _ => {
<<<<<<< HEAD
            diagnostics.push(PluginDiagnostic::error(
                arg_ast.stable_ptr(db),
                format!("Invalid component macro argument. Expected `{arg_name}: <value>`"),
=======
            diagnostics.push(PluginDiagnostic::error_with_inner_span(
                db,
                component_macro_stable_ptr,
                arg_ast.as_syntax_node(),
                format!("Invalid component macro argument. Expected `{0}: <value>`", arg_name),
>>>>>>> cf9d48c2
            ));
            None
        }
    }
}<|MERGE_RESOLUTION|>--- conflicted
+++ resolved
@@ -62,15 +62,8 @@
         diagnostics: &mut Vec<PluginDiagnostic>,
     ) -> RewriteNode {
         let mut has_component_impls = vec![];
-<<<<<<< HEAD
         for NestedComponent { component_path, storage_name, event_name, node } in &self.components {
-            if !self.validate_component(db, diagnostics, storage_name, event_name) {
-=======
-        for NestedComponent { component_path, storage_name, event_name, node } in
-            self.components.iter()
-        {
             if !self.validate_component(db, diagnostics, storage_name, node, event_name) {
->>>>>>> cf9d48c2
                 // Don't generate the code for the impl of HasComponent.
                 continue;
             }
@@ -735,17 +728,11 @@
             }
         }
         _ => {
-<<<<<<< HEAD
-            diagnostics.push(PluginDiagnostic::error(
-                arg_ast.stable_ptr(db),
-                format!("Invalid component macro argument. Expected `{arg_name}: <value>`"),
-=======
             diagnostics.push(PluginDiagnostic::error_with_inner_span(
                 db,
                 component_macro_stable_ptr,
                 arg_ast.as_syntax_node(),
-                format!("Invalid component macro argument. Expected `{0}: <value>`", arg_name),
->>>>>>> cf9d48c2
+                format!("Invalid component macro argument. Expected `{arg_name}: <value>`"),
             ));
             None
         }
